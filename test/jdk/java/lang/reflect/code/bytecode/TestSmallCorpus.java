/*
 * Copyright (c) 2024, Oracle and/or its affiliates. All rights reserved.
 * DO NOT ALTER OR REMOVE COPYRIGHT NOTICES OR THIS FILE HEADER.
 *
 * This code is free software; you can redistribute it and/or modify it
 * under the terms of the GNU General Public License version 2 only, as
 * published by the Free Software Foundation.
 *
 * This code is distributed in the hope that it will be useful, but WITHOUT
 * ANY WARRANTY; without even the implied warranty of MERCHANTABILITY or
 * FITNESS FOR A PARTICULAR PURPOSE.  See the GNU General Public License
 * version 2 for more details (a copy is included in the LICENSE file that
 * accompanied this code).
 *
 * You should have received a copy of the GNU General Public License version
 * 2 along with this work; if not, write to the Free Software Foundation,
 * Inc., 51 Franklin St, Fifth Floor, Boston, MA 02110-1301 USA.
 *
 * Please contact Oracle, 500 Oracle Parkway, Redwood Shores, CA 94065 USA
 * or visit www.oracle.com if you need additional information or have any
 * questions.
 */

import java.io.PrintWriter;
import java.io.StringWriter;
import java.lang.classfile.ClassFile;
import java.lang.classfile.Instruction;
import java.lang.classfile.Label;
import java.lang.classfile.MethodModel;
import java.lang.classfile.Opcode;
import java.lang.classfile.instruction.*;
import java.lang.invoke.MethodHandles;
import java.lang.reflect.AccessFlag;
<<<<<<< HEAD
=======
import java.lang.reflect.code.Op;
import java.lang.reflect.code.OpTransformer;
import java.lang.reflect.code.analysis.SSA;
>>>>>>> 4f01364a
import java.lang.reflect.code.bytecode.BytecodeGenerator;
import java.lang.reflect.code.bytecode.BytecodeLift;
import java.lang.reflect.code.op.CoreOp;
import java.net.URI;
import java.nio.file.FileSystem;
import java.nio.file.FileSystems;
import java.nio.file.Files;
import java.nio.file.Path;
import java.util.*;
import java.util.stream.Collectors;
import java.util.stream.Stream;
import org.testng.Assert;
import org.testng.annotations.Ignore;
import org.testng.annotations.Test;

/*
 * @test
 * @enablePreview
 * @run testng TestSmallCorpus
 */
public class TestSmallCorpus {

    private static final FileSystem JRT = FileSystems.getFileSystem(URI.create("jrt:/"));
    private static final ClassFile CF = ClassFile.of();
    private static final int COLUMN_WIDTH = 150;

    private int passed, notMatching;
    private Map<String, Map<String, Integer>> errorStats;

    @Test
    @Ignore
    public void testRoundtrip() throws Exception {
        passed = 0;
        notMatching = 0;
        errorStats = new LinkedHashMap<>();
        for (Path p : Files.walk(JRT.getPath("modules/java.base/java"))
                .filter(p -> Files.isRegularFile(p) && p.toString().endsWith(".class"))
                .toList()) {
            testRoundtrip(p);
        }

        for (var stats : errorStats.entrySet()) {
            System.out.println(String.format("""

            %s errors:
            -----------------------------------------------------
            """, stats.getKey()));
            stats.getValue().entrySet().stream().sorted((e1, e2) -> Integer.compare(e2.getValue(), e1.getValue())).forEach(e -> System.out.println(e.getValue() +"x " + e.getKey() + "\n"));
        }

        // @@@ There is still several failing cases and a lot of errors
        Assert.assertTrue(errorStats.isEmpty(), String.format("""

                    passed: %d
                    not matching: %d
                    %s
                """,
                passed,
                notMatching,
                errorStats.entrySet().stream().map(e -> e.getKey() +
                        " errors: "
                        + e.getValue().values().stream().mapToInt(Integer::intValue).sum()).collect(Collectors.joining("\n    "))
                ));
    }

    private void testRoundtrip(Path path) throws Exception {
        var clm = CF.parse(path);
        for (var original : clm.methods()) {
            if (original.flags().has(AccessFlag.STATIC) && original.code().isPresent()) try {// && original.methodName().equalsString("parallelSort") && original.methodType().equalsString("([Ljava/lang/Comparable;)V")) try {
                CoreOp.FuncOp lift = lift(original);
                try {
                    MethodModel model = lower(lift);
                    // testing only methods passing through
                    var originalNormalized = normalize(original);
                    var normalized = normalize(model);
                    if (!originalNormalized.equals(normalized)) {
                        notMatching++;
                        System.out.println(clm.thisClass().asInternalName() + "::" + original.methodName().stringValue() + original.methodTypeSymbol().displayDescriptor());
                        printInColumns(originalNormalized, normalized);
                        try {
                            printInColumns(lift, lift(model));
                        } catch (Exception e) {
                            error("second lift", e);
                            System.out.println("-".repeat(COLUMN_WIDTH + 2));
                            lift.writeTo(System.out);
                        }
                        System.out.println();
                    } else {
                        passed++;
                    }
                } catch (Exception e) {
                    error("generate", e);
                }
            } catch (Exception e) {
                error("lift", e);
            }
        }
    }
    private static void printInColumns(CoreOp.FuncOp first, CoreOp.FuncOp second) {
        StringWriter fw = new StringWriter();
        first.writeTo(fw);
        StringWriter sw = new StringWriter();
        second.writeTo(sw);
        printInColumns(fw.toString().lines().toList(), sw.toString().lines().toList());
    }

    private static void printInColumns(List<String> first, List<String> second) {
        System.out.println("-".repeat(COLUMN_WIDTH ) + "--+-" + "-".repeat(COLUMN_WIDTH ));
        for (int i = 0; i < first.size() || i < second.size(); i++) {
            String f = i < first.size() ? first.get(i) : "";
            String s = i < second.size() ? second.get(i) : "";
            System.out.println(" " + f + (f.length() < COLUMN_WIDTH ? " ".repeat(COLUMN_WIDTH - f.length()) : "") + (f.equals(s) ? " | " : " x ") + s);
        }
    }

    private static CoreOp.FuncOp lift(MethodModel mm) {
        return BytecodeLift.lift(mm);
    }

<<<<<<< HEAD
=======
    private static CoreOp.FuncOp transform(CoreOp.FuncOp func) {
        return SSA.transform(func.transform(OpTransformer.LOWERING_TRANSFORMER));
    }

>>>>>>> 4f01364a
    private static MethodModel lower(CoreOp.FuncOp func) {
        return CF.parse(BytecodeGenerator.generateClassData(
                MethodHandles.lookup(),
                func)).methods().get(0);
    }


    public static List<String> normalize(MethodModel mm) {
        record El(int index, String format, Label... targets) {
            public El(int index, Instruction i, Object format, Label... targets) {
                this(index, trim(i.opcode()) + " " + format, targets);
            }
            public String toString(Map<Label, Integer> targetsMap) {
                return "%3d: ".formatted(index) + (targets.length == 0 ? format : format.formatted(Stream.of(targets).map(l -> targetsMap.get(l)).toArray()));
            }
        }

        Map<Label, Integer> targetsMap = new HashMap<>();
        List<El> elements = new ArrayList<>();
        Label lastLabel = null;
        int i = 0;
        for (var e : mm.code().orElseThrow()) {
            var er = switch (e) {
                case LabelTarget lt -> {
                    lastLabel = lt.label();
                    yield null;
                }
                case ExceptionCatch ec ->
                    new El(i++, "ExceptionCatch start: @%d end: @%d handler: @%d" + ec.catchType().map(ct -> " catch type: " + ct.asInternalName()).orElse(""), ec.tryStart(), ec.tryEnd(), ec.handler());
                case BranchInstruction ins ->
                    new El(i++, ins, "@%d", ins.target());
                case ConstantInstruction ins ->
                    new El(i++, "LDC " + ins.constantValue());
                case FieldInstruction ins ->
                    new El(i++, ins, ins.owner().asInternalName() + "." + ins.name().stringValue());
                case InvokeDynamicInstruction ins ->
                    new El(i++, ins, ins.name().stringValue() + ins.typeSymbol() + " " + ins.bootstrapMethod() + "(" + ins.bootstrapArgs() + ")");
                case InvokeInstruction ins ->
                    new El(i++, ins, ins.owner().asInternalName() + "::" + ins.name().stringValue() + ins.typeSymbol().displayDescriptor());
                case LoadInstruction ins ->
                    new El(i++, ins, "#" + ins.slot());
                case StoreInstruction ins ->
                    new El(i++, ins, "#" + ins.slot());
                case IncrementInstruction ins ->
                    new El(i++, ins, "#" + ins.slot() + " " + ins.constant());
                case LookupSwitchInstruction ins ->
                    new El(i++, ins, "default: @%d" + ins.cases().stream().map(c -> ", " + c.caseValue() + ": @%d").collect(Collectors.joining()),
                            Stream.concat(Stream.of(ins.defaultTarget()), ins.cases().stream().map(SwitchCase::target)).toArray(Label[]::new));
                case NewMultiArrayInstruction ins ->
                    new El(i++, ins, ins.arrayType().asInternalName() + "(" + ins.dimensions() + ")");
                case NewObjectInstruction ins ->
                    new El(i++, ins, ins.className().asInternalName());
                case NewPrimitiveArrayInstruction ins ->
                    new El(i++, ins, ins.typeKind());
                case NewReferenceArrayInstruction ins ->
                    new El(i++, ins, ins.componentType().asInternalName());
                case TableSwitchInstruction ins ->
                    new El(i++, ins, "default: @%d" + ins.cases().stream().map(c -> ", " + c.caseValue() + ": @%d").collect(Collectors.joining()),
                            Stream.concat(Stream.of(ins.defaultTarget()), ins.cases().stream().map(SwitchCase::target)).toArray(Label[]::new));
                case TypeCheckInstruction ins ->
                    new El(i++, ins, ins.type().asInternalName());
                case Instruction ins ->
                    new El(i++, ins, "");
                default -> null;
            };
            if (er != null) {
                if (lastLabel != null) {
                    targetsMap.put(lastLabel, elements.size());
                    lastLabel = null;
                }
                elements.add(er);
            }
        }
        return elements.stream().map(el -> el.toString(targetsMap)).toList();
    }

    private static String trim(Opcode opcode) {
        var name = opcode.toString();
        int i = name.indexOf('_');
        return i > 2 ? name.substring(0, i) : name;
    }

    private void error(String category, Exception e) {
        StringWriter sw = new StringWriter();
        e.printStackTrace(new PrintWriter(sw));
        errorStats.computeIfAbsent(category, _ -> new HashMap<>())
                  .compute(sw.toString(), (_, i) -> i == null ? 1 : i + 1);
    }
}<|MERGE_RESOLUTION|>--- conflicted
+++ resolved
@@ -31,12 +31,9 @@
 import java.lang.classfile.instruction.*;
 import java.lang.invoke.MethodHandles;
 import java.lang.reflect.AccessFlag;
-<<<<<<< HEAD
-=======
 import java.lang.reflect.code.Op;
 import java.lang.reflect.code.OpTransformer;
 import java.lang.reflect.code.analysis.SSA;
->>>>>>> 4f01364a
 import java.lang.reflect.code.bytecode.BytecodeGenerator;
 import java.lang.reflect.code.bytecode.BytecodeLift;
 import java.lang.reflect.code.op.CoreOp;
@@ -156,13 +153,10 @@
         return BytecodeLift.lift(mm);
     }
 
-<<<<<<< HEAD
-=======
     private static CoreOp.FuncOp transform(CoreOp.FuncOp func) {
         return SSA.transform(func.transform(OpTransformer.LOWERING_TRANSFORMER));
     }
 
->>>>>>> 4f01364a
     private static MethodModel lower(CoreOp.FuncOp func) {
         return CF.parse(BytecodeGenerator.generateClassData(
                 MethodHandles.lookup(),
