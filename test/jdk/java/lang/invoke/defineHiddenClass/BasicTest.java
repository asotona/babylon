--- conflicted
+++ resolved
@@ -24,12 +24,7 @@
 /*
  * @test
  * @bug 8330467
-<<<<<<< HEAD
- * @modules java.base/jdk.internal.org.objectweb.asm
- *          jdk.compiler
-=======
  * @modules jdk.compiler
->>>>>>> b96b38c2
  * @library /test/lib
  * @enablePreview
  * @comment Change enablePreview with the flag in setup's compileSources
