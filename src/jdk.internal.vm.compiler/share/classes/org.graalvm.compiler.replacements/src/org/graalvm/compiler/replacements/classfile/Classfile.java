/*
 * Copyright (c) 2016, Oracle and/or its affiliates. All rights reserved.
 * DO NOT ALTER OR REMOVE COPYRIGHT NOTICES OR THIS FILE HEADER.
 *
 * This code is free software; you can redistribute it and/or modify it
 * under the terms of the GNU General Public License version 2 only, as
 * published by the Free Software Foundation.
 *
 * This code is distributed in the hope that it will be useful, but WITHOUT
 * ANY WARRANTY; without even the implied warranty of MERCHANTABILITY or
 * FITNESS FOR A PARTICULAR PURPOSE.  See the GNU General Public License
 * version 2 for more details (a copy is included in the LICENSE file that
 * accompanied this code).
 *
 * You should have received a copy of the GNU General Public License version
 * 2 along with this work; if not, write to the Free Software Foundation,
 * Inc., 51 Franklin St, Fifth Floor, Boston, MA 02110-1301 USA.
 *
 * Please contact Oracle, 500 Oracle Parkway, Redwood Shores, CA 94065 USA
 * or visit www.oracle.com if you need additional information or have any
 * questions.
 */
package org.graalvm.compiler.replacements.classfile;

import java.io.DataInputStream;
import java.io.IOException;
import java.lang.reflect.Modifier;
import java.util.ArrayList;
import java.util.List;

import org.graalvm.compiler.replacements.classfile.ClassfileConstant.Utf8;

import jdk.vm.ci.meta.ResolvedJavaMethod;
import jdk.vm.ci.meta.ResolvedJavaType;

/**
 * Container for objects representing the {@code Code} attributes parsed from a class file.
 *
 * @see <a href="https://docs.oracle.com/javase/specs/jvms/se8/html/jvms-4.html#jvms-4.7.3">Code
 *      attributes</a>
 * @see <a href="https://docs.oracle.com/javase/specs/jvms/se8/html/jvms-4.html#jvms-4.4">Constant
 *      Pool</a>
 */
public class Classfile {

    private final ResolvedJavaType type;
    private final List<ClassfileBytecode> codeAttributes;

<<<<<<< HEAD
    private static final int MAJOR_VERSION_JAVA7 = 51;
    private static final int MAJOR_VERSION_JAVA10 = 54;
=======
    private static final int MAJOR_VERSION_JAVA_MIN = 51;
    private static final int MAJOR_VERSION_JAVA_MAX = 55;
>>>>>>> d1750de1
    private static final int MAGIC = 0xCAFEBABE;

    /**
     * Creates a {@link Classfile} by parsing the class file bytes for {@code type} loadable from
     * {@code context}.
     *
     * @throws NoClassDefFoundError if there is an IO error while parsing the class file
     */
    public Classfile(ResolvedJavaType type, DataInputStream stream, ClassfileBytecodeProvider context) throws IOException {
        this.type = type;

        // magic
        int magic = stream.readInt();
        assert magic == MAGIC;

        int minor = stream.readUnsignedShort();
        int major = stream.readUnsignedShort();
        if (major < MAJOR_VERSION_JAVA7 || major > MAJOR_VERSION_JAVA10) {
            throw new UnsupportedClassVersionError("Unsupported class file version: " + major + "." + minor);
        }

        ClassfileConstantPool cp = new ClassfileConstantPool(stream, context);

        // access_flags, this_class, super_class
        skipFully(stream, 6);

        // interfaces
        skipFully(stream, stream.readUnsignedShort() * 2);

        // fields
        skipFields(stream);

        // methods
        codeAttributes = readMethods(stream, cp);

        // attributes
        skipAttributes(stream);
    }

    public ClassfileBytecode getCode(String name, String descriptor) {
        for (ClassfileBytecode code : codeAttributes) {
            ResolvedJavaMethod method = code.getMethod();
            if (method.getName().equals(name) && method.getSignature().toMethodDescriptor().equals(descriptor)) {
                return code;
            }
        }
        throw new NoSuchMethodError(type.toJavaName() + "." + name + descriptor);
    }

    private static void skipAttributes(DataInputStream stream) throws IOException {
        int attributesCount;
        attributesCount = stream.readUnsignedShort();
        for (int i = 0; i < attributesCount; i++) {
            skipFully(stream, 2); // name_index
            int attributeLength = stream.readInt();
            skipFully(stream, attributeLength);
        }
    }

    static void skipFully(DataInputStream stream, int n) throws IOException {
        long skipped = 0;
        do {
            long s = stream.skip(n - skipped);
            skipped += s;
            if (s == 0 && skipped != n) {
                // Check for EOF (i.e., truncated class file)
                if (stream.read() == -1) {
                    throw new IOException("truncated stream");
                }
                skipped++;
            }
        } while (skipped != n);
    }

    private ClassfileBytecode findCodeAttribute(DataInputStream stream, ClassfileConstantPool cp, String name, String descriptor, boolean isStatic) throws IOException {
        int attributesCount;
        attributesCount = stream.readUnsignedShort();
        ClassfileBytecode code = null;
        for (int i = 0; i < attributesCount; i++) {
            String attributeName = cp.get(Utf8.class, stream.readUnsignedShort()).value;
            int attributeLength = stream.readInt();
            if (code == null && attributeName.equals("Code")) {
                ResolvedJavaMethod method = cp.context.findMethod(type, name, descriptor, isStatic);
                // Even if we will discard the Code attribute (see below), we still
                // need to parse it to reach the following class file content.
                code = new ClassfileBytecode(method, stream, cp);
                if (method == null) {
                    // This is a method hidden from reflection
                    // (see sun.reflect.Reflection.filterMethods)
                    code = null;
                }
            } else {
                skipFully(stream, attributeLength);
            }
        }
        return code;
    }

    private static void skipFields(DataInputStream stream) throws IOException {
        int count = stream.readUnsignedShort();
        for (int i = 0; i < count; i++) {
            skipFully(stream, 6); // access_flags, name_index, descriptor_index
            skipAttributes(stream);
        }
    }

    private List<ClassfileBytecode> readMethods(DataInputStream stream, ClassfileConstantPool cp) throws IOException {
        int count = stream.readUnsignedShort();
        List<ClassfileBytecode> result = new ArrayList<>(count);
        for (int i = 0; i < count; i++) {
            int accessFlags = stream.readUnsignedShort();
            boolean isStatic = Modifier.isStatic(accessFlags);
            String name = cp.get(Utf8.class, stream.readUnsignedShort()).value;
            String descriptor = cp.get(Utf8.class, stream.readUnsignedShort()).value;
            ClassfileBytecode code = findCodeAttribute(stream, cp, name, descriptor, isStatic);
            if (code != null) {
                result.add(code);
            }
        }
        return result;
    }

    @Override
    public String toString() {
        return getClass().getSimpleName() + "<" + type.toJavaName() + ">";
    }
}<|MERGE_RESOLUTION|>--- conflicted
+++ resolved
@@ -1,5 +1,5 @@
 /*
- * Copyright (c) 2016, Oracle and/or its affiliates. All rights reserved.
+ * Copyright (c) 2016, 2017, Oracle and/or its affiliates. All rights reserved.
  * DO NOT ALTER OR REMOVE COPYRIGHT NOTICES OR THIS FILE HEADER.
  *
  * This code is free software; you can redistribute it and/or modify it
@@ -46,13 +46,8 @@
     private final ResolvedJavaType type;
     private final List<ClassfileBytecode> codeAttributes;
 
-<<<<<<< HEAD
-    private static final int MAJOR_VERSION_JAVA7 = 51;
-    private static final int MAJOR_VERSION_JAVA10 = 54;
-=======
     private static final int MAJOR_VERSION_JAVA_MIN = 51;
     private static final int MAJOR_VERSION_JAVA_MAX = 55;
->>>>>>> d1750de1
     private static final int MAGIC = 0xCAFEBABE;
 
     /**
@@ -70,7 +65,7 @@
 
         int minor = stream.readUnsignedShort();
         int major = stream.readUnsignedShort();
-        if (major < MAJOR_VERSION_JAVA7 || major > MAJOR_VERSION_JAVA10) {
+        if (major < MAJOR_VERSION_JAVA_MIN || major > MAJOR_VERSION_JAVA_MAX) {
             throw new UnsupportedClassVersionError("Unsupported class file version: " + major + "." + minor);
         }
 
