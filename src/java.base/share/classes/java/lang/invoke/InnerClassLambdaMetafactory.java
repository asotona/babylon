/*
 * Copyright (c) 2012, 2024, Oracle and/or its affiliates. All rights reserved.
 * DO NOT ALTER OR REMOVE COPYRIGHT NOTICES OR THIS FILE HEADER.
 *
 * This code is free software; you can redistribute it and/or modify it
 * under the terms of the GNU General Public License version 2 only, as
 * published by the Free Software Foundation.  Oracle designates this
 * particular file as subject to the "Classpath" exception as provided
 * by Oracle in the LICENSE file that accompanied this code.
 *
 * This code is distributed in the hope that it will be useful, but WITHOUT
 * ANY WARRANTY; without even the implied warranty of MERCHANTABILITY or
 * FITNESS FOR A PARTICULAR PURPOSE.  See the GNU General Public License
 * version 2 for more details (a copy is included in the LICENSE file that
 * accompanied this code).
 *
 * You should have received a copy of the GNU General Public License version
 * 2 along with this work; if not, write to the Free Software Foundation,
 * Inc., 51 Franklin St, Fifth Floor, Boston, MA 02110-1301 USA.
 *
 * Please contact Oracle, 500 Oracle Parkway, Redwood Shores, CA 94065 USA
 * or visit www.oracle.com if you need additional information or have any
 * questions.
 */

package java.lang.invoke;


import java.io.Serializable;
import java.lang.classfile.ClassBuilder;
import java.lang.classfile.ClassFile;
import java.lang.classfile.CodeBuilder;
import java.lang.classfile.FieldBuilder;
import java.lang.classfile.MethodBuilder;
import java.lang.classfile.Opcode;
import java.lang.classfile.TypeKind;
import java.lang.classfile.attribute.ExceptionsAttribute;
import java.lang.classfile.constantpool.ClassEntry;
import java.lang.classfile.constantpool.ConstantPoolBuilder;
import java.lang.constant.ClassDesc;
import java.lang.constant.MethodTypeDesc;
import java.lang.invoke.MethodHandles.Lookup;
import java.lang.reflect.Modifier;
import java.lang.reflect.code.Quoted;
import java.lang.reflect.code.interpreter.Interpreter;
import java.lang.reflect.code.op.CoreOp.FuncOp;
import java.lang.reflect.code.parser.OpParser;
import java.util.LinkedHashSet;
import java.util.List;
import java.util.Set;
import java.util.function.Consumer;

import jdk.internal.constant.ConstantUtils;
import jdk.internal.constant.MethodTypeDescImpl;
import jdk.internal.constant.ReferenceClassDescImpl;
import jdk.internal.misc.CDS;
import jdk.internal.util.ClassFileDumper;
import sun.invoke.util.VerifyAccess;
import sun.invoke.util.Wrapper;
import sun.security.action.GetBooleanAction;

import static java.lang.classfile.ClassFile.*;
import java.lang.classfile.constantpool.MethodHandleEntry;
import java.lang.classfile.constantpool.NameAndTypeEntry;
import static java.lang.constant.ConstantDescs.*;
import static java.lang.invoke.MethodHandleNatives.Constants.NESTMATE_CLASS;
import static java.lang.invoke.MethodHandleNatives.Constants.STRONG_LOADER_LINK;
import static java.lang.invoke.MethodHandles.Lookup.ClassOption.NESTMATE;
import static java.lang.invoke.MethodHandles.Lookup.ClassOption.STRONG;
import static java.lang.invoke.MethodType.methodType;

/**
 * Lambda metafactory implementation which dynamically creates an
 * inner-class-like class per lambda callsite.
 *
 * @see LambdaMetafactory
 */
/* package */ final class InnerClassLambdaMetafactory extends AbstractValidatingLambdaMetafactory {
    private static final String LAMBDA_INSTANCE_FIELD = "LAMBDA_INSTANCE$";
    private static final String[] EMPTY_STRING_ARRAY = new String[0];
    private static final ClassDesc[] EMPTY_CLASSDESC_ARRAY = ConstantUtils.EMPTY_CLASSDESC;

    // For dumping generated classes to disk, for debugging purposes
    private static final ClassFileDumper lambdaProxyClassFileDumper;

    private static final boolean disableEagerInitialization;

    private static final ClassDesc CD_Quoted = Quoted.class.describeConstable().get();
    private static final MethodTypeDesc MTD_Quoted = MethodTypeDescImpl.ofValidated(CD_Quoted);
    private static final String NAME_METHOD_QUOTED = "quoted";
    private static final MethodHandle HANDLE_MAKE_QUOTED;
    private static final String quotedInstanceFieldName = "quoted";

    static {
        // To dump the lambda proxy classes, set this system property:
        //    -Djdk.invoke.LambdaMetafactory.dumpProxyClassFiles
        // or -Djdk.invoke.LambdaMetafactory.dumpProxyClassFiles=true
        final String dumpProxyClassesKey = "jdk.invoke.LambdaMetafactory.dumpProxyClassFiles";
        lambdaProxyClassFileDumper = ClassFileDumper.getInstance(dumpProxyClassesKey, "DUMP_LAMBDA_PROXY_CLASS_FILES");

        final String disableEagerInitializationKey = "jdk.internal.lambda.disableEagerInitialization";
        disableEagerInitialization = GetBooleanAction.privilegedGetProperty(disableEagerInitializationKey);

        try {
            HANDLE_MAKE_QUOTED = MethodHandles.lookup().findStatic(
                    InnerClassLambdaMetafactory.class, "makeQuoted",
                    MethodType.methodType(Quoted.class, String.class, Object[].class));
        } catch (Throwable ex) {
            throw new AssertionError(ex);
        }
    }

    // See context values in AbstractValidatingLambdaMetafactory
    private final ClassDesc implMethodClassDesc;     // Name of type containing implementation "CC"
    private final String implMethodName;             // Name of implementation method "impl"
    private final MethodTypeDesc implMethodDesc;     // Type descriptor for implementation methods "(I)Ljava/lang/String;"
    private final MethodType constructorType;        // Generated class constructor type "(CC)void"
    private final MethodTypeDesc constructorTypeDesc;// Type descriptor for the generated class constructor type "(CC)void"
    private final String[] argNames;                 // Generated names for the constructor arguments
    private final ClassDesc[] argDescs;              // Type descriptors for the constructor arguments
    private final String lambdaClassName;            // Generated name for the generated class "X$$Lambda$1"
    private final ConstantPoolBuilder pool = ConstantPoolBuilder.of();
    private final ClassEntry lambdaClassEntry;       // Class entry for the generated class "X$$Lambda$1"
    private final boolean useImplMethodHandle;       // use MethodHandle invocation instead of symbolic bytecode invocation

    /**
     * General meta-factory constructor, supporting both standard cases and
     * allowing for uncommon options such as serialization or bridging.
     *
     * @param caller Stacked automatically by VM; represents a lookup context
     *               with the accessibility privileges of the caller.
     * @param factoryType Stacked automatically by VM; the signature of the
     *                    invoked method, which includes the expected static
     *                    type of the returned lambda object, and the static
     *                    types of the captured arguments for the lambda.  In
     *                    the event that the implementation method is an
     *                    instance method, the first argument in the invocation
     *                    signature will correspond to the receiver.
     * @param interfaceMethodName Name of the method in the functional interface to
     *                   which the lambda or method reference is being
     *                   converted, represented as a String.
     * @param interfaceMethodType Type of the method in the functional interface to
     *                            which the lambda or method reference is being
     *                            converted, represented as a MethodType.
     * @param implementation The implementation method which should be called (with
     *                       suitable adaptation of argument types, return types,
     *                       and adjustment for captured arguments) when methods of
     *                       the resulting functional interface instance are invoked.
     * @param dynamicMethodType The signature of the primary functional
     *                          interface method after type variables are
     *                          substituted with their instantiation from
     *                          the capture site
     * @param isSerializable Should the lambda be made serializable?  If set,
     *                       either the target type or one of the additional SAM
     *                       types must extend {@code Serializable}.
     * @param altInterfaces Additional interfaces which the lambda object
     *                      should implement.
     * @param altMethods Method types for additional signatures to be
     *                   implemented by invoking the implementation method
     * @param reflectiveField a {@linkplain MethodHandles.Lookup#findGetter(Class, String, Class) getter}
     *                   method handle that is used to retrieve the string representation of the
     *                   quotable lambda's associated intermediate representation.
     * @throws LambdaConversionException If any of the meta-factory protocol
     *         invariants are violated
     * @throws SecurityException If a security manager is present, and it
     *         <a href="MethodHandles.Lookup.html#secmgr">denies access</a>
     *         from {@code caller} to the package of {@code implementation}.
     */
    public InnerClassLambdaMetafactory(MethodHandles.Lookup caller,
                                       MethodType factoryType,
                                       String interfaceMethodName,
                                       MethodType interfaceMethodType,
                                       MethodHandle implementation,
                                       MethodType dynamicMethodType,
                                       boolean isSerializable,
                                       Class<?>[] altInterfaces,
                                       MethodType[] altMethods,
                                       MethodHandle reflectiveField)
            throws LambdaConversionException {
        super(caller, factoryType, interfaceMethodName, interfaceMethodType,
              implementation, dynamicMethodType,
              isSerializable, altInterfaces, altMethods, reflectiveField);
        implMethodClassDesc = implClassDesc(implClass);
        implMethodName = implInfo.getName();
        implMethodDesc = methodDesc(implInfo.getMethodType());
        constructorType = factoryType.changeReturnType(Void.TYPE);
        lambdaClassName = lambdaClassName(targetClass);
        lambdaClassEntry = pool.classEntry(ReferenceClassDescImpl.ofValidated(ConstantUtils.concat("L", lambdaClassName, ";")));
        // If the target class invokes a protected method inherited from a
        // superclass in a different package, or does 'invokespecial', the
        // lambda class has no access to the resolved method, or does
        // 'invokestatic' on a hidden class which cannot be resolved by name.
        // Instead, we need to pass the live implementation method handle to
        // the proxy class to invoke directly. (javac prefers to avoid this
        // situation by generating bridges in the target class)
        useImplMethodHandle = (Modifier.isProtected(implInfo.getModifiers()) &&
                               !VerifyAccess.isSamePackage(targetClass, implInfo.getDeclaringClass())) ||
                               implKind == MethodHandleInfo.REF_invokeSpecial ||
                               implKind == MethodHandleInfo.REF_invokeStatic && implClass.isHidden();
        int parameterCount = factoryType.parameterCount();
        if (parameterCount > 0) {
            argNames = new String[parameterCount];
            argDescs = new ClassDesc[parameterCount];
            for (int i = 0; i < parameterCount; i++) {
                argNames[i] = "arg$" + (i + 1);
                argDescs[i] = classDesc(factoryType.parameterType(i));
            }
        } else {
            argNames = EMPTY_STRING_ARRAY;
            argDescs = EMPTY_CLASSDESC_ARRAY;
        }
        constructorTypeDesc = MethodTypeDescImpl.ofValidated(CD_void, argDescs);
    }

    private static String lambdaClassName(Class<?> targetClass) {
        String name = targetClass.getName();
        if (targetClass.isHidden()) {
            // use the original class name
            name = name.replace('/', '_');
        }
        return name.replace('.', '/').concat("$$Lambda");
    }

    /**
     * Build the CallSite. Generate a class file which implements the functional
     * interface, define the class, if there are no parameters create an instance
     * of the class which the CallSite will return, otherwise, generate handles
     * which will call the class' constructor.
     *
     * @return a CallSite, which, when invoked, will return an instance of the
     * functional interface
     * @throws LambdaConversionException If properly formed functional interface
     * is not found
     */
    @Override
    CallSite buildCallSite() throws LambdaConversionException {
        final Class<?> innerClass = spinInnerClass();
        if (factoryType.parameterCount() == 0 && disableEagerInitialization) {
            try {
                return new ConstantCallSite(caller.findStaticGetter(innerClass, LAMBDA_INSTANCE_FIELD,
                                                                    factoryType.returnType()));
            } catch (ReflectiveOperationException e) {
                throw new LambdaConversionException(
                        "Exception finding " + LAMBDA_INSTANCE_FIELD + " static field", e);
            }
        } else {
            try {
                MethodHandle mh = caller.findConstructor(innerClass, constructorType);
                if (factoryType.parameterCount() == 0) {
                    // In the case of a non-capturing lambda, we optimize linkage by pre-computing a single instance
                    Object inst = mh.invokeBasic();
                    return new ConstantCallSite(MethodHandles.constant(interfaceClass, inst));
                } else {
                    return new ConstantCallSite(mh.asType(factoryType));
                }
            } catch (ReflectiveOperationException e) {
                throw new LambdaConversionException("Exception finding constructor", e);
            } catch (Throwable e) {
                throw new LambdaConversionException("Exception instantiating lambda object", e);
            }
        }
    }

    /**
     * Spins the lambda proxy class.
     *
     * This first checks if a lambda proxy class can be loaded from CDS archive.
     * Otherwise, generate the lambda proxy class. If CDS dumping is enabled, it
     * registers the lambda proxy class for including into the CDS archive.
     */
    private Class<?> spinInnerClass() throws LambdaConversionException {
        // CDS does not handle disableEagerInitialization or useImplMethodHandle
        if (!disableEagerInitialization && !useImplMethodHandle) {
            if (CDS.isUsingArchive()) {
                // load from CDS archive if present
                Class<?> innerClass = LambdaProxyClassArchive.find(targetClass,
                                                                   interfaceMethodName,
                                                                   factoryType,
                                                                   interfaceMethodType,
                                                                   implementation,
                                                                   dynamicMethodType,
                                                                   isSerializable,
                                                                   altInterfaces,
                                                                   altMethods);
                if (innerClass != null) return innerClass;
            }

            // include lambda proxy class in CDS archive at dump time
            if (CDS.isDumpingArchive()) {
                Class<?> innerClass = generateInnerClass();
                LambdaProxyClassArchive.register(targetClass,
                                                 interfaceMethodName,
                                                 factoryType,
                                                 interfaceMethodType,
                                                 implementation,
                                                 dynamicMethodType,
                                                 isSerializable,
                                                 altInterfaces,
                                                 altMethods,
                                                 innerClass);
                return innerClass;
            }

        }
        return generateInnerClass();
    }

    /**
     * Generate a class file which implements the functional
     * interface, define and return the class.
     *
     * @return a Class which implements the functional interface
     * @throws LambdaConversionException If properly formed functional interface
     * is not found
     */
    private Class<?> generateInnerClass() throws LambdaConversionException {
        List<ClassDesc> interfaces;
        ClassDesc interfaceDesc = classDesc(interfaceClass);
        boolean accidentallySerializable = !isSerializable && Serializable.class.isAssignableFrom(interfaceClass);
        if (altInterfaces.length == 0) {
            interfaces = List.of(interfaceDesc);
        } else {
            // Assure no duplicate interfaces (ClassFormatError)
            Set<ClassDesc> itfs = LinkedHashSet.newLinkedHashSet(altInterfaces.length + 1);
            itfs.add(interfaceDesc);
            for (Class<?> i : altInterfaces) {
                itfs.add(classDesc(i));
                accidentallySerializable |= !isSerializable && Serializable.class.isAssignableFrom(i);
            }
            interfaces = List.copyOf(itfs);
        }
        final boolean finalAccidentallySerializable = accidentallySerializable;
        final byte[] classBytes = ClassFile.of().build(lambdaClassEntry, pool, new Consumer<ClassBuilder>() {
            @Override
            public void accept(ClassBuilder clb) {
                clb.withFlags(ACC_SUPER | ACC_FINAL | ACC_SYNTHETIC)
                   .withInterfaceSymbols(interfaces);
                // Generate final fields to be filled in by constructor
                for (int i = 0; i < argDescs.length; i++) {
                    clb.withField(argNames[i], argDescs[i], ACC_PRIVATE | ACC_FINAL);
                }

                // if quotable, generate the field that will hold the value of quoted
                if (quotableOpField != null) {
                    clb.withField(quotedInstanceFieldName, CD_Quoted, ACC_PRIVATE + ACC_FINAL);
                }

                generateConstructor(clb);

                if (factoryType.parameterCount() == 0 && disableEagerInitialization) {
                    generateClassInitializer(clb);
                }

                // Forward the SAM method
                clb.withMethodBody(interfaceMethodName,
                        methodDesc(interfaceMethodType),
                        ACC_PUBLIC,
                        forwardingMethod(interfaceMethodType));

                // Forward the bridges
                if (altMethods != null) {
                    for (MethodType mt : altMethods) {
                        clb.withMethodBody(interfaceMethodName,
                                methodDesc(mt),
                                ACC_PUBLIC | ACC_BRIDGE,
                                forwardingMethod(mt));
                    }
                }

                if (isSerializable)
                    generateSerializationFriendlyMethods(clb);
                else if (finalAccidentallySerializable)
                    generateSerializationHostileMethods(clb);

                if (quotableOpField != null) {
                    generateQuotableMethod(clb);
                }
            }
        });

        // Define the generated class in this VM.

        try {
            // this class is linked at the indy callsite; so define a hidden nestmate
<<<<<<< HEAD
            List<?> classdata;
            if (useImplMethodHandle || quotableOpField != null) {
                classdata = quotableOpField == null ?
                        List.of(implementation) :
                        List.of(implementation, quotableOpField, HANDLE_MAKE_QUOTED);
            } else {
                classdata = null;
            }
            return caller.makeHiddenClassDefiner(lambdaClassName, classBytes, Set.of(NESTMATE, STRONG), lambdaProxyClassFileDumper)
=======
            var classdata = useImplMethodHandle? implementation : null;
            return caller.makeHiddenClassDefiner(lambdaClassName, classBytes, lambdaProxyClassFileDumper, NESTMATE_CLASS | STRONG_LOADER_LINK)
>>>>>>> d6820d13
                         .defineClass(!disableEagerInitialization, classdata);

        } catch (Throwable t) {
            throw new InternalError(t);
        }
    }

    /**
     * Generate a static field and a static initializer that sets this field to an instance of the lambda
     */
    private void generateClassInitializer(ClassBuilder clb) {
        ClassDesc lambdaTypeDescriptor = classDesc(factoryType.returnType());

        // Generate the static final field that holds the lambda singleton
        clb.withField(LAMBDA_INSTANCE_FIELD, lambdaTypeDescriptor, ACC_PRIVATE | ACC_STATIC | ACC_FINAL);

        // Instantiate the lambda and store it to the static final field
        clb.withMethodBody(CLASS_INIT_NAME, MTD_void, ACC_STATIC, new Consumer<>() {
            @Override
            public void accept(CodeBuilder cob) {
                assert factoryType.parameterCount() == 0;
                cob.new_(lambdaClassEntry)
                   .dup()
                   .invokespecial(pool.methodRefEntry(lambdaClassEntry, pool.nameAndTypeEntry(INIT_NAME, constructorTypeDesc)))
                   .putstatic(pool.fieldRefEntry(lambdaClassEntry, pool.nameAndTypeEntry(LAMBDA_INSTANCE_FIELD, lambdaTypeDescriptor)))
                   .return_();
            }
        });
    }

    /**
     * Generate the constructor for the class
     */
    private void generateConstructor(ClassBuilder clb) {
        // Generate constructor
        clb.withMethodBody(INIT_NAME, constructorTypeDesc, ACC_PRIVATE,
                new Consumer<>() {
                    @Override
                    public void accept(CodeBuilder cob) {
                        cob.aload(0)
                           .invokespecial(CD_Object, INIT_NAME, MTD_void);
                        int parameterCount = factoryType.parameterCount();
                        for (int i = 0; i < parameterCount; i++) {
                            cob.aload(0);
                            Class<?> argType = factoryType.parameterType(i);
                            cob.loadLocal(TypeKind.from(argType), cob.parameterSlot(i));
                            cob.putfield(pool.fieldRefEntry(lambdaClassEntry, pool.nameAndTypeEntry(argNames[i], argDescs[i])));
                        }
                        if (quotableOpField != null) {
                            generateQuotedFieldInitializer(cob);
                        }
                        cob.return_();
                    }
                });
    }

    private void generateQuotedFieldInitializer(CodeBuilder cob) {
        ConstantPoolBuilder cp = cob.constantPool();
        MethodHandleEntry bsmDataAt = cp.methodHandleEntry(BSM_CLASS_DATA_AT);
        NameAndTypeEntry natMH = cp.nameAndTypeEntry(DEFAULT_NAME, CD_MethodHandle);
        // push the receiver on the stack for operand of put field instruction
        cob.aload(0)
           .ldc(cp.constantDynamicEntry(cp.bsmEntry(bsmDataAt, List.of(cp.intEntry(2))), natMH))
        // load op string from field
           .ldc(cp.constantDynamicEntry(cp.bsmEntry(bsmDataAt, List.of(cp.intEntry(1))), natMH));
        MethodType mtype = quotableOpFieldInfo.getMethodType();
        if (quotableOpFieldInfo.getReferenceKind() != MethodHandleInfo.REF_getStatic) {
            mtype = mtype.insertParameterTypes(0, implClass);
        }
        cob.invokevirtual(CD_MethodHandle, "invokeExact", mtype.describeConstable().get());

        // load captured args in array

        cob.loadConstant(quotableOpType.parameterCount())
           .anewarray(CD_Object);
        int capturedArity = factoryType.parameterCount() - reflectiveCaptureCount();
        // initialize quoted captures
        for (int i = 0; i < reflectiveCaptureCount(); i++) {
            cob.dup()
               .loadConstant(i)
               .aload(0)
               .getfield(lambdaClassDesc, argNames[capturedArity + i], argDescs[capturedArity + i]);
            TypeConvertingMethodAdapter.boxIfTypePrimitive(cob, TypeKind.from(argDescs[capturedArity + i]));
            cob.aastore();
        }

        // now create a Quoted from String and captured args Object[]

        cob.invokevirtual(CD_MethodHandle, "invokeExact", methodDesc(HANDLE_MAKE_QUOTED.type()))
           .putfield(lambdaClassDesc, quotedInstanceFieldName, CD_Quoted);
    }

    private static class SerializationSupport {
        // Serialization support
        private static final ClassDesc CD_SerializedLambda = ReferenceClassDescImpl.ofValidated("Ljava/lang/invoke/SerializedLambda;");
        private static final ClassDesc CD_ObjectOutputStream = ReferenceClassDescImpl.ofValidated("Ljava/io/ObjectOutputStream;");
        private static final ClassDesc CD_ObjectInputStream = ReferenceClassDescImpl.ofValidated("Ljava/io/ObjectInputStream;");
        private static final MethodTypeDesc MTD_Object = MethodTypeDescImpl.ofValidated(CD_Object);
        private static final MethodTypeDesc MTD_void_ObjectOutputStream = MethodTypeDescImpl.ofValidated(CD_void, CD_ObjectOutputStream);
        private static final MethodTypeDesc MTD_void_ObjectInputStream = MethodTypeDescImpl.ofValidated(CD_void, CD_ObjectInputStream);

        private static final String NAME_METHOD_WRITE_REPLACE = "writeReplace";
        private static final String NAME_METHOD_READ_OBJECT = "readObject";
        private static final String NAME_METHOD_WRITE_OBJECT = "writeObject";

        static final ClassDesc CD_NotSerializableException = ReferenceClassDescImpl.ofValidated("Ljava/io/NotSerializableException;");
        static final MethodTypeDesc MTD_CTOR_NOT_SERIALIZABLE_EXCEPTION = MethodTypeDescImpl.ofValidated(CD_void, CD_String);
        static final MethodTypeDesc MTD_CTOR_SERIALIZED_LAMBDA = MethodTypeDescImpl.ofValidated(CD_void,
                CD_Class, CD_String, CD_String, CD_String, CD_int, CD_String, CD_String, CD_String, CD_String, ReferenceClassDescImpl.ofValidated("[Ljava/lang/Object;"));

    }

    /**
     * Generate a writeReplace method that supports serialization
     */
    private void generateSerializationFriendlyMethods(ClassBuilder clb) {
        clb.withMethodBody(SerializationSupport.NAME_METHOD_WRITE_REPLACE, SerializationSupport.MTD_Object, ACC_PRIVATE | ACC_FINAL,
                new Consumer<>() {
                    @Override
                    public void accept(CodeBuilder cob) {
                        cob.new_(SerializationSupport.CD_SerializedLambda)
                           .dup()
                           .ldc(classDesc(targetClass))
                           .ldc(factoryType.returnType().getName().replace('.', '/'))
                           .ldc(interfaceMethodName)
                           .ldc(interfaceMethodType.toMethodDescriptorString())
                           .ldc(implInfo.getReferenceKind())
                           .ldc(implInfo.getDeclaringClass().getName().replace('.', '/'))
                           .ldc(implInfo.getName())
                           .ldc(implInfo.getMethodType().toMethodDescriptorString())
                           .ldc(dynamicMethodType.toMethodDescriptorString())
                           .loadConstant(argDescs.length)
                           .anewarray(CD_Object);
                        for (int i = 0; i < argDescs.length; i++) {
                            cob.dup()
                               .loadConstant(i)
                               .aload(0)
                               .getfield(pool.fieldRefEntry(lambdaClassEntry, pool.nameAndTypeEntry(argNames[i], argDescs[i])));
                            TypeConvertingMethodAdapter.boxIfTypePrimitive(cob, TypeKind.from(argDescs[i]));
                            cob.aastore();
                        }
                        cob.invokespecial(SerializationSupport.CD_SerializedLambda, INIT_NAME,
                                          SerializationSupport.MTD_CTOR_SERIALIZED_LAMBDA)
                           .areturn();
                    }
                });
    }

    /**
     * Generate a writeReplace method that supports serialization
     */
    private void generateQuotableMethod(ClassBuilder clb) {
        clb.withMethod(NAME_METHOD_QUOTED, MTD_Quoted, ACC_PUBLIC + ACC_FINAL, new MethodBody(new Consumer<CodeBuilder>() {
            @Override
            public void accept(CodeBuilder cob) {
                cob.aload(0)
                   .getfield(lambdaClassDesc, quotedInstanceFieldName, CD_Quoted)
                   .areturn();
            }
        }));
    }

    /**
     * Generate a readObject/writeObject method that is hostile to serialization
     */
    private void generateSerializationHostileMethods(ClassBuilder clb) {
        var hostileMethod = new Consumer<MethodBuilder>() {
            @Override
            public void accept(MethodBuilder mb) {
                ConstantPoolBuilder cp = mb.constantPool();
                ClassEntry nseCE = cp.classEntry(SerializationSupport.CD_NotSerializableException);
                mb.with(ExceptionsAttribute.of(nseCE))
                        .withCode(new Consumer<CodeBuilder>() {
                            @Override
                            public void accept(CodeBuilder cob) {
                                cob.new_(nseCE)
                                        .dup()
                                        .ldc("Non-serializable lambda")
                                        .invokespecial(cp.methodRefEntry(nseCE, cp.nameAndTypeEntry(INIT_NAME,
                                                SerializationSupport.MTD_CTOR_NOT_SERIALIZABLE_EXCEPTION)))
                                        .athrow();
                            }
                        });
            }
        };
        clb.withMethod(SerializationSupport.NAME_METHOD_WRITE_OBJECT, SerializationSupport.MTD_void_ObjectOutputStream,
                ACC_PRIVATE + ACC_FINAL, hostileMethod);
        clb.withMethod(SerializationSupport.NAME_METHOD_READ_OBJECT, SerializationSupport.MTD_void_ObjectInputStream,
                ACC_PRIVATE + ACC_FINAL, hostileMethod);
    }

    /**
     * This method generates a method body which calls the lambda implementation
     * method, converting arguments, as needed.
     */
    Consumer<CodeBuilder> forwardingMethod(MethodType methodType) {
        return new Consumer<>() {
            @Override
            public void accept(CodeBuilder cob) {
                if (implKind == MethodHandleInfo.REF_newInvokeSpecial) {
                    cob.new_(implMethodClassDesc)
                       .dup();
                }
                if (useImplMethodHandle) {
                    ConstantPoolBuilder cp = cob.constantPool();
                    cob.ldc(cp.constantDynamicEntry(cp.bsmEntry(cp.methodHandleEntry(BSM_CLASS_DATA_AT), List.of(cp.intEntry(0))),
                                                    cp.nameAndTypeEntry(DEFAULT_NAME, CD_MethodHandle)));
                }
                for (int i = 0; i < argNames.length - reflectiveCaptureCount(); i++) {
                    cob.aload(0)
                       .getfield(pool.fieldRefEntry(lambdaClassEntry, pool.nameAndTypeEntry(argNames[i], argDescs[i])));
                }

                convertArgumentTypes(cob, methodType);

                if (useImplMethodHandle) {
                    MethodType mtype = implInfo.getMethodType();
                    if (implKind != MethodHandleInfo.REF_invokeStatic) {
                        mtype = mtype.insertParameterTypes(0, implClass);
                    }
                    cob.invokevirtual(CD_MethodHandle, "invokeExact", methodDesc(mtype));
                } else {
                    // Invoke the method we want to forward to
                    cob.invoke(invocationOpcode(), implMethodClassDesc, implMethodName, implMethodDesc, implClass.isInterface());
                }
                // Convert the return value (if any) and return it
                // Note: if adapting from non-void to void, the 'return'
                // instruction will pop the unneeded result
                Class<?> implReturnClass = implMethodType.returnType();
                Class<?> samReturnClass = methodType.returnType();
                TypeConvertingMethodAdapter.convertType(cob, implReturnClass, samReturnClass, samReturnClass);
                cob.return_(TypeKind.from(samReturnClass));
            }
        };
    }

    private void convertArgumentTypes(CodeBuilder cob, MethodType samType) {
        int samParametersLength = samType.parameterCount();
        int captureArity = factoryType.parameterCount() - reflectiveCaptureCount();
        for (int i = 0; i < samParametersLength; i++) {
            Class<?> argType = samType.parameterType(i);
            cob.loadLocal(TypeKind.from(argType), cob.parameterSlot(i));
            TypeConvertingMethodAdapter.convertType(cob, argType, implMethodType.parameterType(captureArity + i), dynamicMethodType.parameterType(i));
        }
    }

    private static Quoted makeQuoted(String opText, Object[] args) {
        FuncOp op = (FuncOp)OpParser.fromStringOfFuncOp(opText);
        return (Quoted)Interpreter.invoke(Lookup.IMPL_LOOKUP, op, args);
    }

    private Opcode invocationOpcode() throws InternalError {
        return switch (implKind) {
            case MethodHandleInfo.REF_invokeStatic     -> Opcode.INVOKESTATIC;
            case MethodHandleInfo.REF_newInvokeSpecial -> Opcode.INVOKESPECIAL;
            case MethodHandleInfo.REF_invokeVirtual    -> Opcode.INVOKEVIRTUAL;
            case MethodHandleInfo.REF_invokeInterface  -> Opcode.INVOKEINTERFACE;
            case MethodHandleInfo.REF_invokeSpecial    -> Opcode.INVOKESPECIAL;
            default -> throw new InternalError("Unexpected invocation kind: " + implKind);
        };
    }

    static ClassDesc implClassDesc(Class<?> cls) {
        return cls.isHidden() ? null : ReferenceClassDescImpl.ofValidated(cls.descriptorString());
    }

    static ClassDesc classDesc(Class<?> cls) {
        return cls.isPrimitive() ? Wrapper.forPrimitiveType(cls).basicClassDescriptor()
                                 : ReferenceClassDescImpl.ofValidated(cls.descriptorString());
    }

    static MethodTypeDesc methodDesc(MethodType mt) {
        var params = new ClassDesc[mt.parameterCount()];
        for (int i = 0; i < params.length; i++) {
            params[i] = classDesc(mt.parameterType(i));
        }
        return MethodTypeDescImpl.ofValidated(classDesc(mt.returnType()), params);
    }
}<|MERGE_RESOLUTION|>--- conflicted
+++ resolved
@@ -25,6 +25,10 @@
 
 package java.lang.invoke;
 
+import jdk.internal.misc.CDS;
+import jdk.internal.util.ClassFileDumper;
+import sun.invoke.util.VerifyAccess;
+import sun.security.action.GetBooleanAction;
 
 import java.io.Serializable;
 import java.lang.classfile.ClassBuilder;
@@ -34,10 +38,10 @@
 import java.lang.classfile.MethodBuilder;
 import java.lang.classfile.Opcode;
 import java.lang.classfile.TypeKind;
-import java.lang.classfile.attribute.ExceptionsAttribute;
-import java.lang.classfile.constantpool.ClassEntry;
-import java.lang.classfile.constantpool.ConstantPoolBuilder;
+import java.lang.classfile.constantpool.MethodHandleEntry;
+import java.lang.classfile.constantpool.NameAndTypeEntry;
 import java.lang.constant.ClassDesc;
+import java.lang.constant.DynamicConstantDesc;
 import java.lang.constant.MethodTypeDesc;
 import java.lang.invoke.MethodHandles.Lookup;
 import java.lang.reflect.Modifier;
@@ -50,24 +54,21 @@
 import java.util.Set;
 import java.util.function.Consumer;
 
-import jdk.internal.constant.ConstantUtils;
-import jdk.internal.constant.MethodTypeDescImpl;
-import jdk.internal.constant.ReferenceClassDescImpl;
-import jdk.internal.misc.CDS;
-import jdk.internal.util.ClassFileDumper;
-import sun.invoke.util.VerifyAccess;
-import sun.invoke.util.Wrapper;
-import sun.security.action.GetBooleanAction;
-
 import static java.lang.classfile.ClassFile.*;
-import java.lang.classfile.constantpool.MethodHandleEntry;
-import java.lang.classfile.constantpool.NameAndTypeEntry;
+import java.lang.classfile.attribute.ExceptionsAttribute;
+import java.lang.classfile.constantpool.ClassEntry;
+import java.lang.classfile.constantpool.ConstantPoolBuilder;
+import java.lang.classfile.constantpool.MethodRefEntry;
 import static java.lang.constant.ConstantDescs.*;
 import static java.lang.invoke.MethodHandleNatives.Constants.NESTMATE_CLASS;
 import static java.lang.invoke.MethodHandleNatives.Constants.STRONG_LOADER_LINK;
 import static java.lang.invoke.MethodHandles.Lookup.ClassOption.NESTMATE;
 import static java.lang.invoke.MethodHandles.Lookup.ClassOption.STRONG;
 import static java.lang.invoke.MethodType.methodType;
+import jdk.internal.constant.ConstantUtils;
+import jdk.internal.constant.MethodTypeDescImpl;
+import jdk.internal.constant.ReferenceClassDescImpl;
+import sun.invoke.util.Wrapper;
 
 /**
  * Lambda metafactory implementation which dynamically creates an
@@ -79,6 +80,14 @@
     private static final String LAMBDA_INSTANCE_FIELD = "LAMBDA_INSTANCE$";
     private static final String[] EMPTY_STRING_ARRAY = new String[0];
     private static final ClassDesc[] EMPTY_CLASSDESC_ARRAY = ConstantUtils.EMPTY_CLASSDESC;
+
+    // Static builders to avoid lambdas
+    record MethodBody(Consumer<CodeBuilder> code) implements Consumer<MethodBuilder> {
+        @Override
+        public void accept(MethodBuilder mb) {
+            mb.withCode(code);
+        }
+    };
 
     // For dumping generated classes to disk, for debugging purposes
     private static final ClassFileDumper lambdaProxyClassFileDumper;
@@ -157,9 +166,6 @@
      *                      should implement.
      * @param altMethods Method types for additional signatures to be
      *                   implemented by invoking the implementation method
-     * @param reflectiveField a {@linkplain MethodHandles.Lookup#findGetter(Class, String, Class) getter}
-     *                   method handle that is used to retrieve the string representation of the
-     *                   quotable lambda's associated intermediate representation.
      * @throws LambdaConversionException If any of the meta-factory protocol
      *         invariants are violated
      * @throws SecurityException If a security manager is present, and it
@@ -382,7 +388,6 @@
 
         try {
             // this class is linked at the indy callsite; so define a hidden nestmate
-<<<<<<< HEAD
             List<?> classdata;
             if (useImplMethodHandle || quotableOpField != null) {
                 classdata = quotableOpField == null ?
@@ -391,11 +396,7 @@
             } else {
                 classdata = null;
             }
-            return caller.makeHiddenClassDefiner(lambdaClassName, classBytes, Set.of(NESTMATE, STRONG), lambdaProxyClassFileDumper)
-=======
-            var classdata = useImplMethodHandle? implementation : null;
             return caller.makeHiddenClassDefiner(lambdaClassName, classBytes, lambdaProxyClassFileDumper, NESTMATE_CLASS | STRONG_LOADER_LINK)
->>>>>>> d6820d13
                          .defineClass(!disableEagerInitialization, classdata);
 
         } catch (Throwable t) {
@@ -477,7 +478,7 @@
             cob.dup()
                .loadConstant(i)
                .aload(0)
-               .getfield(lambdaClassDesc, argNames[capturedArity + i], argDescs[capturedArity + i]);
+               .getfield(lambdaClassEntry.asSymbol(), argNames[capturedArity + i], argDescs[capturedArity + i]);
             TypeConvertingMethodAdapter.boxIfTypePrimitive(cob, TypeKind.from(argDescs[capturedArity + i]));
             cob.aastore();
         }
@@ -485,7 +486,7 @@
         // now create a Quoted from String and captured args Object[]
 
         cob.invokevirtual(CD_MethodHandle, "invokeExact", methodDesc(HANDLE_MAKE_QUOTED.type()))
-           .putfield(lambdaClassDesc, quotedInstanceFieldName, CD_Quoted);
+           .putfield(lambdaClassEntry.asSymbol(), quotedInstanceFieldName, CD_Quoted);
     }
 
     private static class SerializationSupport {
@@ -552,7 +553,7 @@
             @Override
             public void accept(CodeBuilder cob) {
                 cob.aload(0)
-                   .getfield(lambdaClassDesc, quotedInstanceFieldName, CD_Quoted)
+                   .getfield(lambdaClassEntry.asSymbol(), quotedInstanceFieldName, CD_Quoted)
                    .areturn();
             }
         }));
