###########################################################################
#
# Copyright (c) 2009, 2010, Oracle and/or its affiliates. All rights reserved.
# DO NOT ALTER OR REMOVE COPYRIGHT NOTICES OR THIS FILE HEADER.
#
# This code is free software; you can redistribute it and/or modify it
# under the terms of the GNU General Public License version 2 only, as
# published by the Free Software Foundation.  Oracle designates this
# particular file as subject to the "Classpath" exception as provided
# by Oracle in the LICENSE file that accompanied this code.
#
# This code is distributed in the hope that it will be useful, but WITHOUT
# ANY WARRANTY; without even the implied warranty of MERCHANTABILITY or
# FITNESS FOR A PARTICULAR PURPOSE.  See the GNU General Public License
# version 2 for more details (a copy is included in the LICENSE file that
# accompanied this code).
#
# You should have received a copy of the GNU General Public License version
# 2 along with this work; if not, write to the Free Software Foundation,
# Inc., 51 Franklin St, Fifth Floor, Boston, MA 02110-1301 USA.
#
# Please contact Oracle, 500 Oracle Parkway, Redwood Shores, CA 94065 USA
# or visit www.oracle.com if you need additional information or have any
# questions.
#
###########################################################################
#
# List of tests that should not be run by test/Makefile, for various reasons:
#   1. Does not run with jtreg -samevm mode
#   2. Causes problems in jtreg -samevm mode for jtreg or tests that follow it
#   3. The test is too slow or consumes too many system resources
#   4. The test fails when run on any official build systems
#
# It is possible that a test being on this list is a mistake, and that some
#   other test in samevm mode caused tests to fail, mistakes happen.
#
# Tests marked @ignore are not run by test/Makefile, but harmless to be listed.
#
# Tests that explicitly state "@run main/othervm ...", and are not listed here,
#   will be run in the same batch as the samevm tests.
#
# Shell tests are othervm by default.
#
# List items  are testnames followed by labels, all MUST BE commented 
#   as to why they are here and use a label:
#     generic-all	Problems on all platforms
#     generic-ARCH	Where ARCH is one of: sparc, sparcv9, x64, i586, etc.
#     OSNAME-all	Where OSNAME is one of: solaris, linux, windows
#     OSNAME-ARCH	Specific on to one OSNAME and ARCH, e.g. solaris-x64
#     OSNAME-REV	Specific on to one OSNAME and REV, e.g. solaris-5.8
#	 
# More than one label is allowed but must be on the same line.
#
#############################################################################
#
# Running the tests:
#    cd test && make JT_HOME=jtreg_home PRODUCT_HOME=jdk_home jdk_all
#  Or instead of jdk_all, use any of the jdk_* targets.
#
# Samevm Notes:
#  * Although some tests may have only been seen to fail on some platforms,
#    they might be flagged as 'generic-all' because the problem they have
#    could cause hidden slowdowns on other platforms.
#    Most samevm problems will be generic-all, but windows usually dislikes
#    them the most.
#    Address already in use or connection errors indicate a generic port issue.
#    (this is not necessarily a samevm issue, but an issue for running the tests
#     on shared machines, two people or two test runs will collide).
#  * Samevm problem (windows in particular) is not closing all input/output
#  * Samevm problem when a test calls setSecurityManager()
#  * Samevm problem with setHttps*() is used? (not exactly sure here)
#  * Samevm problem when stuffing system properties with non Strings or anything
#  * Samevm problem when changing vm settings, or registering any vm actions
#  * Samevm problems with deleteOnExit(), if it must happen at end of test
#  * Samevm problems with URLClassLoader? (no details here)
#  * Samevm problems with dependence on predictable GC or finalizations
#
# Any of the above problems may mean the test needs to be flagged as "othervm".
#
#############################################################################
#
# Fixing the tests:
#
# Some tests just may need to be run with "othervm", and that can easily be
#   done my adding a @run line (or modifying any existing @run):
#      @run main/othervm NameOfMainClass
#   Make sure this @run follows any use of @library.
#   Otherwise, if the test is a samevm possibility, make sure the test is
#     cleaning up after itself, closing all streams, deleting temp files, etc.
#
# Keep in mind that the bug could be in many places, and even different per
#   platform, it could be a bug in any one of:
#      - the testcase
#      - the jdk (jdk classes, native code, or hotspot)
#      - the native compiler
#      - the javac compiler
#      - the OS (depends on what the testcase does)
#
# If you managed to really fix one of these tests, here is how you can
#    remove tests from this list:
#  1. Make sure test passes on all platforms with samevm, or mark it othervm
#  2. Make sure test passes on all platforms when run with it's entire group
#  3. Make sure both VMs are tested, -server and -client, if possible
#  4. Make sure you try the -d64 option on Solaris
#  5. Use a tool like JPRT or something to verify these results
#  6. Delete lines in this file, include the changes with your test changes
#
# You may need to repeat your testing 2 or even 3 times to verify good
#   results, some of these samevm failures are not very predictable.
#
#############################################################################

############################################################################

# jdk_awt

# None of the awt tests are using samevm, might not be worth the effort due
#  to the vm overhead not being enough to make a difference.
# In general, the awt tests are problematic with or without samevm, and there
#  are issues with using a Xvfb display.

# Fails on solaris sparc, timedout? in othervm mode
java/awt/event/MouseEvent/AcceptExtraButton/AcceptExtraButton.java generic-all

# Causes hang in samevm mode??? Solaris 11 i586
java/awt/FullScreen/SetFSWindow/FSFrame.java			generic-all

# Fails on solaris 11 i586, -client, in othervm mode not sure why
java/awt/Component/PrintAllXcheckJNI/PrintAllXcheckJNI.java	generic-all
java/awt/Focus/CloseDialogActivateOwnerTest/CloseDialogActivateOwnerTest.java generic-all
java/awt/FontClass/FontAccess.java				generic-all
java/awt/Mixing/HWDisappear.java				generic-all
java/awt/Mixing/MixingInHwPanel.java				generic-all
java/awt/Mouse/MaximizedFrameTest/MaximizedFrameTest.html	generic-all
java/awt/Robot/AcceptExtraMouseButtons/AcceptExtraMouseButtons.java generic-all
java/awt/Toolkit/SecurityTest/SecurityTest2.java		generic-all
java/awt/image/mlib/MlibOpsTest.java				generic-all

# Fails on windows, othervm mode, various errors
java/awt/Focus/NonFocusableWindowTest/NonfocusableOwnerTest.java	generic-all
java/awt/Focus/OwnedWindowFocusIMECrashTest/OwnedWindowFocusIMECrashTest.java	generic-all
java/awt/FullScreen/NoResizeEventOnDMChangeTest/NoResizeEventOnDMChangeTest.java	generic-all
java/awt/Mouse/MouseModifiersUnitTest/MouseModifiersUnitTest_Standard.java	generic-all
java/awt/event/KeyEvent/KeyTyped/CtrlASCII.html			generic-all
java/awt/font/Threads/FontThread.java				generic-all
java/awt/print/PrinterJob/PrtException.java			generic-all

# Fails with windows X64, othervm, -server
com/sun/awt/Translucency/WindowOpacity.java			generic-all
java/awt/EventDispatchThread/HandleExceptionOnEDT/HandleExceptionOnEDT.java		generic-all
java/awt/EventDispatchThread/LoopRobustness/LoopRobustness.html	generic-all
java/awt/Focus/AppletInitialFocusTest/AppletInitialFocusTest1.html generic-all
java/awt/Focus/FocusEmbeddedFrameTest/FocusEmbeddedFrameTest.java generic-all
java/awt/Frame/LayoutOnMaximizeTest/LayoutOnMaximizeTest.java	generic-all
java/awt/FullScreen/TranslucentWindow/TranslucentWindow.java	generic-all
java/awt/Mixing/MixingOnShrinkingHWButton.java			generic-all
java/awt/Mouse/MouseModifiersUnitTest/ExtraButtonDrag.java	generic-all

############################################################################

# jdk_beans

# A large set of the beans tests set the security manager, which would seem
#  to indicate that a large number of them should be "othervm", yet are all
#  very small tests and could greatly benefit from a samevm test run.
#  So a large batch of beans tests are currently run with othervm mode.

# Linux, some kind of problems with X11 display
java/beans/PropertyChangeSupport/Test4682386.java		generic-all
java/beans/PropertyChangeSupport/TestSynchronization.java	generic-all
java/beans/Statement/Test4653179.java				generic-all

# Runs REALLY slow on Solaris sparc for some reason, both -client and -server
java/beans/XMLEncoder/Test4625418.java				solaris-sparc

# Problems with samevm and setting security manager (speculation partially)
java/beans/Introspector/4168475/Test4168475.java		generic-all
java/beans/Introspector/4520754/Test4520754.java		generic-all
java/beans/Introspector/6380849/TestBeanInfo.java		generic-all
java/beans/Introspector/Test4144543.java			generic-all

# Failed to call method solaris-sparc???
java/beans/EventHandler/Test6788531.java		 	generic-all

# Jar or class not found???
java/beans/XMLEncoder/6329581/Test6329581.java		 	generic-all

############################################################################

# jdk_lang

# Times out on solaris 10 sparc
java/lang/ClassLoader/Assert.java				generic-all

# Solaris sparc, samevm, java.lang.Exception: Read from closed pipe hangs
java/lang/Runtime/exec/SleepyCat.java				generic-all

# Times out on solaris sparc -server
java/lang/ThreadLocal/MemoryLeak.java			 	solaris-all

# Windows X64, RuntimeException: MyThread expected to have RUNNABLE but got WAITING
java/lang/Thread/ThreadStateTest.java				generic-all

# Timeout on windows 64bit 
java/lang/ClassLoader/deadlock/TestCrossDelegate.sh		generic-all

############################################################################

# jdk_management

# Failing, bug was filed: 6959636
javax/management/loading/LibraryLoader/LibraryLoaderTest.java	generic-all

# Access denied messages on windows/mks, filed 6954450
sun/management/jmxremote/bootstrap/RmiSslNoKeyStoreTest.sh	windows-all

# Fails on linux: KO: StringMonitor notification missed or not emitted
javax/management/monitor/NonComparableAttributeValueTest.java	generic-all

# Port conflict? Fails with communication error
sun/management/jmxremote/bootstrap/PasswordFilePermissionTest.sh generic-all

# Fails on Windows 2000, Test failed for iiop java.lang.NullPointerException
#  at org.omg.stub.javax.management.remote.rmi._RMIConnectionImpl_Tie._invoke(Unknown Source)
#  at com.sun.corba.se.impl.protocol.CorbaServerRequestDispatcherImpl.dispatchToServant(CorbaServerRequestDispatcherImpl.java:653)
javax/management/remote/mandatory/connection/ReconnectTest.java generic-all

# Solaris 10 sparc, NPE from org.omg.stub.javax.management.remote.rmi._RMIConnectionImpl_Tie._invoke
javax/management/remote/mandatory/threads/ExecutorTest.java 	generic-all

# Linux 32bit Fedora 9, IllegalStateException
javax/management/monitor/RuntimeExceptionTest.java		generic-all

# Problems with rmi connection, othervm  
javax/management/remote/mandatory/subjectDelegation/SubjectDelegation2Test.java generic-all

# Fails with port already in use
sun/management/jmxremote/bootstrap/SSLConfigFilePermissionTest.sh generic-all

# Fails with port already in use
sun/management/jmxremote/bootstrap/RmiRegistrySslTest.sh	generic-all

# Windows, connection can't last that long
javax/management/eventService/LeaseTest.java			generic-all

# Linux othervm, X64, java.lang.Exception: Failed: ratio=102.4027795593753
javax/management/remote/mandatory/notif/ListenerScaleTest.java	generic-all

# Windows run seems to have triggered a hotspot gc error (see 6801625)
com/sun/management/HotSpotDiagnosticMXBean/DumpHeap.sh		generic-all

# rmi problem? othervm, java.lang.reflect.UndeclaredThrowableException
javax/management/remote/mandatory/subjectDelegation/SubjectDelegation3Test.java generic-all

# Linux Fedora 9 32bit NPE in rmi server somehere??? othervm
javax/management/remote/mandatory/notif/NotificationBufferDeadlockTest.java generic-all

# Times out on solaris sparc, with othervm
javax/management/eventService/AddRemoveListenerTest.java	generic-all

# Linux i586 and x64 -server, timed out waiting for threads to expire? othervm
javax/management/eventService/EventClientThreadTest.java	generic-all

# Linux i586 -server, Expected to receive 20, but got 21, othervm
#   Fails on Linux X64 -server 20!=21
javax/management/eventService/FetchingTest.java			generic-all

# NPE on windows 2000 i586 -client and -server
javax/management/eventService/CustomForwarderTest.java	 	windows-all

# Windows i586 failure, callback did not complete
javax/management/eventService/LeaseManagerDeadlockTest.java 	windows-all

# Port already in use
sun/management/jmxremote/bootstrap/LocalManagementTest.sh 	generic-all

# Failed to initialize connector (also overflowing jtreg io buffers)
sun/management/jmxremote/bootstrap/RmiBootstrapTest.sh	 	generic-all
sun/management/jmxremote/bootstrap/RmiSslBootstrapTest.sh 	generic-all

# Windows X64, java.lang.IllegalStateException
javax/management/monitor/AttributeArbitraryDataTypeTest.java	generic-all

############################################################################

# jdk_math

# Problems with rounding add failures on solaris-sparcv9 and -server
java/math/BigDecimal/AddTests.java			 	solaris-sparcv9

# Should be samevm? But seems problematic with samevm on windows
java/math/BigInteger/ModPow65537.java			 	generic-all

############################################################################

# jdk_misc

# Need to be marked othervm, or changed to be samevm safe
com/sun/jndi/ldap/ReadTimeoutTest.java				generic-all
com/sun/jndi/rmi/registry/RegistryContext/UnbindIdempotent.java	generic-all

# Need to be marked othervm, or changed to be samevm safe
com/sun/org/apache/xml/internal/security/transforms/ClassLoaderTest.java generic-all

# Solaris sparc and others, exception in initializer
javax/imageio/CachePremissionsTest/CachePermissionsTest.java 	generic-all

# Leaves file rgba_* open, fails with windows samevm
javax/imageio/plugins/png/PngOutputTypeTest.java		generic-all

# Suspect test.png file is left open, windows samevm problems
javax/imageio/plugins/png/ITXtTest.java				generic-all

# Solaris sparc and others, failed to compile testcase
javax/imageio/metadata/DOML3Node.java			 	generic-all

# One of these tests is leaving file IMGP1001.JPG open, windows samevm
javax/imageio/plugins/jpeg/ConcurrentReadingTest.java		generic-all
javax/imageio/plugins/jpeg/ReadingInterruptionTest.java		generic-all

# One of these files is missing a close on writer_* files, windows samevm
javax/imageio/plugins/jpeg/ConcurrentWritingTest.java		generic-all
javax/imageio/plugins/jpeg/WritingInterruptionTest.java		generic-all

# Leaving file test.jpg open, windows samevm
javax/imageio/plugins/jpeg/ReadAsGrayTest.java			generic-all

# Missing close on file wbmp*, windows samevm
javax/imageio/plugins/wbmp/CanDecodeTest.java			generic-all

# Failures on OpenSolaris, cannot read input files? samevm issues?
javax/imageio/metadata/BooleanAttributes.java			generic-all
javax/imageio/plugins/bmp/BMPSubsamplingTest.java		generic-all
javax/imageio/plugins/bmp/TopDownTest.java			generic-all
javax/imageio/plugins/gif/EncodeSubImageTest.java		generic-all
javax/imageio/plugins/gif/GifTransparencyTest.java		generic-all
javax/imageio/plugins/png/GrayPngTest.java			generic-all
javax/imageio/plugins/png/ItxtUtf8Test.java			generic-all
javax/imageio/plugins/png/MergeStdCommentTest.java		generic-all
javax/imageio/plugins/png/ShortHistogramTest.java		generic-all
javax/imageio/plugins/shared/BitDepth.java			generic-all

# Exclude all javax/print tests, even if they passed, they may need samevm work

# Times out on solaris-sparc, sparcv9, x64 -server, some on i586 -client
javax/print/attribute/autosense/PrintAutoSenseData.java 	generic-all
javax/print/attribute/Chroma.java			 	generic-all
javax/print/attribute/CollateAttr.java			 	generic-all
javax/print/attribute/PSCopiesFlavorTest.java		 	generic-all
javax/print/LookupServices.java 			 	generic-all
javax/print/TestRaceCond.java				 	generic-all

# These tests really require a printer (might all be windows only tests?)
javax/print/CheckDupFlavor.java					generic-all
javax/print/PrintSE/PrintSE.sh					generic-all
javax/print/attribute/ChromaticityValues.java			generic-all
javax/print/attribute/GetCopiesSupported.java			generic-all
javax/print/attribute/SidesPageRangesTest.java			generic-all
javax/print/attribute/SupportedPrintableAreas.java		generic-all
javax/print/attribute/AttributeTest.java                        generic-all

# Only print test left, excluding just because all print tests have been
javax/print/attribute/MediaMappingsTest.java 			generic-all

############################################################################

# jdk_net

# Suspect many of these tests auffer from using fixed ports, no concrete 
#   evidence.

# Times out on Windows X64
sun/net/www/http/KeepAliveStream/KeepAliveStreamCloseWithWrongContentLength.java generic-all

# Dies on Solaris 10 sparc and sparcv9, Linux  -ea -esa with 
#   Interrupted or IO exception, maybe writing to non-unique named file?
com/sun/net/httpserver/bugs/B6373555.java			generic-all

# Fails on OpenSolaris, times out
java/net/MulticastSocket/SetOutgoingIf.java			generic-all

# Timed out on Solaris 10 X86.
com/sun/net/httpserver/Test3.java				generic-all

# Exception in test on windows
com/sun/net/httpserver/bugs/B6373555.java		 	windows-all

# One of these pollutes the samevm on Linux, too many open files, kills jtreg
com/sun/net/httpserver/bugs/B6339483.java			generic-all
com/sun/net/httpserver/bugs/B6341616.java			generic-all

# Suspects in cascading samevm problem, solaris 11 i586 (needs othervm?)
#   Suspect use of setHttps*()?
com/sun/net/httpserver/SelCacheTest.java			generic-all
com/sun/net/httpserver/Test1.java				generic-all
com/sun/net/httpserver/Test12.java				generic-all
com/sun/net/httpserver/Test13.java				generic-all
com/sun/net/httpserver/Test6a.java				generic-all
com/sun/net/httpserver/Test7a.java				generic-all
com/sun/net/httpserver/Test8a.java				generic-all
com/sun/net/httpserver/Test9.java				generic-all
com/sun/net/httpserver/Test9a.java				generic-all

# 10,000 connections, fails on Linux and makes tests&jtreg fail with samevm
com/sun/net/httpserver/bugs/B6361557.java			generic-all

# Address already in use with samevm? Always? Solaris sparc, probably ports
java/net/Authenticator/B4933582.sh				generic-all
java/net/DatagramSocket/SendSize.java				generic-all

# Solaris 11: exception wrong address???
java/net/Inet6Address/B6558853.java				generic-all

# Not closing stream on file i6a1, windows samevm problem
java/net/Inet6Address/serialize/Serialize.java			generic-all

# Linux x64 fails "network unreachable"?
java/net/ipv6tests/TcpTest.java 			 	generic-all

# Linux i586, fails with unexpected output
java/net/MulticastSocket/NoLoopbackPackets.java 	 	linux-i586

# Address already in use
java/net/DatagramSocket/DatagramTimeout.java			generic-all

# Fails on windows, takes too long and fails
#   Solaris 10 sparcv9, samevm, java.lang.Exception: Takes too long. Dead lock
java/net/Socket/DeadlockTest.java				generic-all

# Linux i586 address already in use or connection error, samevm issues
java/net/Socket/AccurateTimeout.java			 	generic-all
java/net/Socket/asyncClose/BrokenPipe.java		 	generic-all
java/net/Socket/CloseAvailable.java			 	generic-all

# Linux X64 address already in use, samevm issues
java/net/Socket/LingerTest.java 			 	generic-all
java/net/Socket/LinkLocal.java				 	generic-all
java/net/Socket/NullHost.java				 	generic-all
java/net/Socket/ProxyCons.java				 	generic-all
java/net/Socket/ReadTimeout.java			 	generic-all

# Linux X64 address already in use, samevm issues
java/net/Socket/SetReceiveBufferSize.java		 	generic-all

# Linux i586 address already in use or connection error, samevm issues
java/net/Socket/setReuseAddress/Basic.java		 	generic-all
java/net/Socket/setReuseAddress/Restart.java		 	generic-all

# Linux X64 address already in use, samevm issues
java/net/Socket/SetSoLinger.java			 	generic-all

# Address already in use, windows samevm
java/net/Socket/Timeout.java					generic-all

# Linux X64 address already in use, samevm issues
java/net/Socket/ShutdownBoth.java			 	generic-all
java/net/Socket/SoTimeout.java				 	generic-all
java/net/Socket/TestClose.java				 	generic-all
java/net/Socket/UrgentDataTest.java			 	generic-all
java/net/SocketInputStream/SocketClosedException.java	 	generic-all
java/net/SocketInputStream/SocketTimeout.java		 	generic-all

# Linux i586, address already in use or timeout, samevm issues
java/net/URLConnection/DisconnectAfterEOF.java		 	generic-all
java/net/URLConnection/HandleContentTypeWithAttrs.java	 	generic-all
java/net/URLConnection/Responses.java			 	generic-all
java/net/URLConnection/TimeoutTest.java 		 	generic-all
java/net/URLConnection/ZeroContentLength.java		 	generic-all

# Solaris 11 i586 fails with samevm, not sure why
java/net/ResponseCache/B6181108.java				generic-all
java/net/ResponseCache/ResponseCacheTest.java			generic-all
java/net/URL/GetContent.java					generic-all
java/net/URLConnection/HttpContinueStackOverflow.java		generic-all
java/net/URLConnection/Redirect307Test.java			generic-all
java/net/URLConnection/RedirectLimit.java			generic-all
java/net/URLConnection/ResendPostBody.java			generic-all
java/net/URL/OpenStream.java					generic-all
java/net/URLClassLoader/ClassLoad.java				generic-all
java/net/URLConnection/SetIfModifiedSince.java			generic-all
java/net/URLConnection/URLConnectionHeaders.java		generic-all

# Linux i586 Connection refused or address already in use, samevm issues
sun/net/ftp/B6427768.java				 	generic-all
sun/net/ftp/FtpGetContent.java				 	generic-all
sun/net/ftp/FtpURL.java 				 	generic-all

# Failed on solaris 10 i586, Exception: should have gotten HttpRetryException?
sun/net/www/http/ChunkedOutputStream/Test.java			generic-all

# Trouble cleaning up threads in samevm mode on solaris 11 i586
sun/net/www/http/HttpClient/ProxyTest.java			generic-all
sun/net/www/http/ChunkedInputStream/ChunkedEncodingTest.java	generic-all
sun/net/www/http/ChunkedInputStream/ChunkedEncodingWithProgressMonitorTest.java	generic-all
sun/net/www/http/HttpClient/B6726695.java			generic-all
sun/net/www/http/HttpClient/MultiThreadTest.java		generic-all
sun/net/www/http/KeepAliveCache/KeepAliveTimerThread.java	generic-all

# Connection refused, windows samevm
sun/net/www/protocol/http/DigestTest.java			generic-all

############################################################################

# jdk_io

# 6962637
java/io/File/MaxPathLength.java                                 windows-all

<<<<<<< HEAD
# Occasionally Failing with java.lang.AssertionError on Windows X64
#  at sun.nio.ch.PendingIoCache.clearPendingIoMap(PendingIoCache.java:144)
#java/nio/channels/FileChannel/ReleaseOnCloseDeadlock.java	windows-all
=======
############################################################################

# jdk_nio
>>>>>>> 9c1cae04

# 6944810
java/nio/channels/FileChannel/ReleaseOnCloseDeadlock.java       windows-all

# 6963118
java/nio/channels/Selector/Wakeup.java                          windows-all

# The asynchronous I/O implementation on Windows requires Windows XP or newer.
# We can remove the following once all Windows 2000 machines have been
# decommissioned.
java/nio/channels/AsynchronousChannelGroup/Basic.java           windows-5.0
java/nio/channels/AsynchronousChannelGroup/GroupOfOne.java      windows-5.0
java/nio/channels/AsynchronousChannelGroup/Identity.java        windows-5.0
java/nio/channels/AsynchronousChannelGroup/Restart.java         windows-5.0
java/nio/channels/AsynchronousChannelGroup/Unbounded.java       windows-5.0
java/nio/channels/AsynchronousDatagramChannel/Basic.java        windows-5.0
java/nio/channels/AsynchronousFileChannel/Lock.java             windows-5.0
java/nio/channels/AsynchronousServerSocketChannel/Basic.java    windows-5.0
java/nio/channels/AsynchronousServerSocketChannel/WithSecurityManager.java windows-5.0
java/nio/channels/AsynchronousSocketChannel/Basic.java          windows-5.0
java/nio/channels/AsynchronousSocketChannel/DieBeforeComplete.java windows-5.0
java/nio/channels/AsynchronousSocketChannel/Leaky.java          windows-5.0
java/nio/channels/AsynchronousSocketChannel/StressLoopback.java windows-5.0
java/nio/channels/Channels/Basic2.java                          windows-5.0

# 6959891
com/sun/nio/sctp/SctpChannel/SocketOptionTests.java

# Fails with -ea -esa, Assertion error, but only on Solaris 10 machines?
com/sun/nio/sctp/SctpChannel/Send.java				generic-all
com/sun/nio/sctp/SctpChannel/Shutdown.java			generic-all

<<<<<<< HEAD
# Fails on Windows 2000,  times out
java/nio/channels/FileChannel/Transfer.java			generic-all

=======
>>>>>>> 9c1cae04
# Fails on OpenSolaris, IllegalStateException: Cannot add or remove addresses 
#    from a channel that is bound to the wildcard address
com/sun/nio/sctp/SctpChannel/Bind.java				generic-all

# Failed on OpenSolaris, java.lang.AssertionError: Unknown event type
com/sun/nio/sctp/SctpChannel/Receive.java			generic-all

<<<<<<< HEAD
# Triggers a hotspot crash on Fedora 9 32bit -server and Windows X64  samevm
sun/nio/cs/TestUTF8.java					generic-all

# Runtime exception on windows X64, samevm mode
java/nio/channels/Selector/WakeupNow.java			generic-all

# Occasional errors, solarix x86, address already in use, othervm mode
java/nio/channels/Selector/SelectorTest.java			generic-all

# Fails on Linux Fedora 9 X64
sun/nio/cs/FindDecoderBugs.java					generic-all

=======
>>>>>>> 9c1cae04
# Solaris 11 gave assert error and "connection refused", samevm issues?
com/sun/nio/sctp/SctpServerChannel/NonBlockingAccept.java 	generic-all

# Fails with othervm on solaris 11 i586
com/sun/nio/sctp/SctpChannel/CommUp.java			generic-all
com/sun/nio/sctp/SctpChannel/Connect.java			generic-all
com/sun/nio/sctp/SctpMultiChannel/Branch.java			generic-all
com/sun/nio/sctp/SctpMultiChannel/Send.java			generic-all
com/sun/nio/sctp/SctpMultiChannel/SocketOptionTests.java	generic-all

<<<<<<< HEAD
# Linux 64bit failures. too many files open
java/nio/channels/Selector/HelperSlowToDie.java			generic-all

# Gets java.lang.ExceptionInInitializerError on Windows 2000 (need XP or newer)
java/nio/channels/AsynchronousChannelGroup/Basic.java	 	windows-5.0
java/nio/channels/AsynchronousChannelGroup/GroupOfOne.java 	windows-5.0
java/nio/channels/AsynchronousChannelGroup/Identity.java 	windows-5.0
java/nio/channels/AsynchronousChannelGroup/Restart.java 	windows-5.0
java/nio/channels/AsynchronousChannelGroup/Unbounded.java	windows-5.0
java/nio/channels/AsynchronousDatagramChannel/Basic.java 	windows-5.0
java/nio/channels/AsynchronousFileChannel/Lock.java	 	windows-5.0
java/nio/channels/AsynchronousServerSocketChannel/Basic.java 	windows-5.0
java/nio/channels/AsynchronousServerSocketChannel/WithSecurityManager.java windows-5.0
java/nio/channels/AsynchronousSocketChannel/Basic.java	 	windows-5.0
java/nio/channels/AsynchronousSocketChannel/DieBeforeComplete.java windows-5.0
java/nio/channels/AsynchronousSocketChannel/Leaky.java	 	windows-5.0
java/nio/channels/AsynchronousSocketChannel/StressLoopback.java windows-5.0
java/nio/channels/Channels/Basic2.java			 	windows-5.0

# Failed loopback connection? On windows 32bit? 
#   Considered a stress test, can consume all resources.
java/nio/channels/Selector/LotsOfChannels.java		 	generic-all

# Windows i586 client, crashed hotspot? Unpredictable
#   Considered a stress test, can consume all resources.
java/nio/channels/Selector/RegAfterPreClose.java	 	generic-all

# Solaris i586, cannot assign address, samevm issues
java/nio/channels/Selector/SelectorLimit.java		 	generic-all

# Socket timeout windows X64
java/nio/channels/ServerSocketChannel/AdaptServerSocket.java 	windows-all

# Timeouts etc. on Window
java/nio/channels/SocketChannel/ConnectState.java	 	windows-all
java/nio/channels/SocketChannel/FinishConnect.java	 	windows-all

# Fails on all platforms due to overlap of JDK jar file contents:
sun/nio/cs/Test4200310.sh				 	generic-all

# Depends on motif packages that do not exist all the time:
sun/nio/cs/TestX11CNS.java				 	generic-all

=======
>>>>>>> 9c1cae04
############################################################################

# jdk_rmi

# Port already in use, fails on sparc, othervm
java/rmi/reliability/benchmark/runRmiBench.sh			generic-all

# Already in use port issues? othervm solaris
java/rmi/activation/rmidViaInheritedChannel/InheritedChannelNotServerSocket.java generic-all
java/rmi/activation/rmidViaInheritedChannel/RmidViaInheritedChannel.java generic-all

# Address already in use, othervm mode, solaris
java/rmi/activation/Activatable/elucidateNoSuchMethod/ElucidateNoSuchMethod.java	generic-all
java/rmi/activation/Activatable/forceLogSnapshot/ForceLogSnapshot.java	generic-all

# Registry already running on port, solaris
java/rmi/Naming/legalRegistryNames/LegalRegistryNames.java	generic-all

# Fails on Linux 32 and 64bit -server?, impl not garbage collected???
java/rmi/transport/pinLastArguments/PinLastArguments.java	generic-all

# Times out on solaris sparc
java/rmi/server/RemoteServer/AddrInUse.java			generic-all

# Connection error on Windows i586 -server
#  Also connection errors in othervm on Solaris 10 sparc, same port??? 
sun/rmi/transport/tcp/DeadCachedConnection.java 	 	generic-all

# Connection errors in othervm on Solaris 10 sparc, same port??? 
java/rmi/activation/Activatable/checkActivateRef/CheckActivateRef.java generic-all
java/rmi/activation/Activatable/checkAnnotations/CheckAnnotations.java generic-all
java/rmi/activation/Activatable/checkImplClassLoader/CheckImplClassLoader.java generic-all
java/rmi/activation/Activatable/checkRegisterInLog/CheckRegisterInLog.java generic-all
java/rmi/activation/Activatable/createPrivateActivable/CreatePrivateActivatable.java generic-all
java/rmi/activation/Activatable/downloadParameterClass/DownloadParameterClass.java generic-all
java/rmi/activation/Activatable/extLoadedImpl/ext.sh generic-all
java/rmi/activation/Activatable/inactiveGroup/InactiveGroup.java generic-all
java/rmi/activation/Activatable/lookupActivationSystem/LookupActivationSystem.java generic-all
java/rmi/activation/Activatable/nestedActivate/NestedActivate.java generic-all
java/rmi/activation/Activatable/restartCrashedService/RestartCrashedService.java generic-all
java/rmi/activation/Activatable/restartLatecomer/RestartLatecomer.java generic-all
java/rmi/activation/Activatable/shutdownGracefully/ShutdownGracefully.java generic-all
java/rmi/activation/Activatable/unregisterInactive/UnregisterInactive.java generic-all
java/rmi/activation/ActivateFailedException/activateFails/ActivateFails.java generic-all
java/rmi/activation/ActivationGroup/downloadActivationGroup/DownloadActivationGroup.java generic-all
java/rmi/activation/ActivationSystem/activeGroup/IdempotentActiveGroup.java generic-all
java/rmi/reliability/juicer/AppleUserImpl.java generic-all
java/rmi/server/RMISocketFactory/useSocketFactory/unicast/UseCustomSocketFactory.java generic-all
java/rmi/server/UnicastRemoteObject/keepAliveDuringCall/KeepAliveDuringCall.java generic-all
java/rmi/transport/handshakeTimeout/HandshakeTimeout.java generic-all
java/rmi/activation/Activatable/restartService/RestartService.java generic-all
java/rmi/activation/ActivationSystem/modifyDescriptor/ModifyDescriptor.java generic-all
java/rmi/activation/ActivationSystem/stubClassesPermitted/StubClassesPermitted.java generic-all
java/rmi/activation/ActivationSystem/unregisterGroup/UnregisterGroup.java generic-all
java/rmi/activation/CommandEnvironment/SetChildEnv.java generic-all
java/rmi/registry/classPathCodebase/ClassPathCodebase.java generic-all
java/rmi/registry/reexport/Reexport.java generic-all
java/rmi/server/Unreferenced/finiteGCLatency/FiniteGCLatency.java generic-all
java/rmi/server/Unreferenced/leaseCheckInterval/LeaseCheckInterval.java generic-all
java/rmi/server/Unreferenced/unreferencedContext/UnreferencedContext.java generic-all
java/rmi/server/useCustomRef/UseCustomRef.java generic-all
java/rmi/transport/checkFQDN/CheckFQDN.java generic-all
java/rmi/transport/checkLeaseInfoLeak/CheckLeaseLeak.java generic-all
java/rmi/server/RMISocketFactory/useSocketFactory/activatable/UseCustomSocketFactory.java generic-all
java/rmi/server/RMISocketFactory/useSocketFactory/registry/UseCustomSocketFactory.java generic-all
java/rmi/server/UnicastRemoteObject/unexportObject/UnexportLeak.java generic-all

############################################################################

# jdk_security

# Filed 6951285, not sure how often this fails, last was Linux 64bit Fedora 9
sun/security/krb5/auto/MaxRetries.java				generic-all

# Filed 6950930, fails on windows 32bit c1 and windows 64bit
sun/security/krb5/auto/IgnoreChannelBinding.java		windows-all

# Filed 6950931, failing on all windows systems
sun/security/tools/jarsigner/crl.sh				windows-all

# Filed 6950929, only seemed to fail on solaris sparcv9 (-d64)
#   Failed on Linux -server 32bit too, making generic
sun/security/krb5/auto/BadKdc4.java				generic-all

# Failing on Solaris i586, 3/9/2010, not a -samevm issue (jdk_security3)
sun/security/pkcs11/Secmod/AddPrivateKey.java			solaris-i586
sun/security/pkcs11/ec/ReadCertificates.java			solaris-i586
sun/security/pkcs11/ec/ReadPKCS12.java				solaris-i586
sun/security/pkcs11/ec/TestCurves.java				solaris-i586
sun/security/pkcs11/ec/TestECDSA.java				solaris-i586
sun/security/pkcs11/ec/TestECGenSpec.java			solaris-i586
sun/security/pkcs11/ec/TestKeyFactory.java			solaris-i586

# Unknown problem, could be a jtreg -samevm issue?
#  Error while cleaning up threads after test
java/security/Security/SynchronizedAccess.java			generic-all

# Failing on Solaris X64 (-d64 -server) with:
#  GSSException: Failure unspecified at GSS-API level 
#    (Mechanism level: Specified version of key is not available (44))
sun/security/krb5/auto/BasicKrb5Test.java			generic-all

# Solaris X86 failures, readjar.jks: No such file or directory
sun/security/tools/keytool/readjar.sh				generic-all

# Fails with -ea -esa, but only on Solaris sparc? Suspect it is timing out
sun/security/tools/keytool/standard.sh				generic-all

# Fails on Solaris 10 X64, address already in use
sun/security/krb5/auto/HttpNegotiateServer.java			generic-all

# Fails on almost all platforms
#   java.lang.UnsupportedClassVersionError: SerialTest : 
#      Unsupported major.minor version 51.0
#    at java.lang.ClassLoader.defineClass1(Native Method)
sun/security/util/Oid/S11N.sh					generic-all

# Fails on Fedora 9 32bit
#  GSSException: Failure unspecified at GSS-API level (Mechanism level: 
#    Invalid argument (400) - Cannot find key of appropriate type to decrypt 
#    AP REP - DES CBC mode with MD5)
#  at sun.security.jgss.krb5.Krb5Context.acceptSecContext(Krb5Context.java:778)
sun/security/krb5/auto/NonMutualSpnego.java			generic-all

# Fails on Solaris 10 sparc, GSSException: Failure unspecified at GSS-API level
#   Also fails on Windows 2000 similar way
sun/security/krb5/auto/ok-as-delegate.sh			generic-all

# Fails on Windows 2000, GSSException: Failure unspecified at GSS-API level
#    (Mechanism level: Request is a replay (34))
sun/security/krb5/auto/ok-as-delegate-xrealm.sh			generic-all

# Fails on Windows 2000, ExceptionInInitializerError
sun/security/mscapi/AccessKeyStore.sh				generic-all

# Fails on Solaris 10, KrbException: Additional pre-authentication required (25)
sun/security/krb5/auto/basic.sh					generic-all

# Fails on Fedora 9 64bit, PKCS11Exception: CKR_DEVICE_ERROR
sun/security/pkcs11/KeyAgreement/TestDH.java			generic-all

# Run too slow on Solaris 10 sparc
sun/security/ssl/com/sun/net/ssl/internal/ssl/InputRecord/SSLSocketTimeoutNulls.java solaris-sparc
sun/security/ssl/com/sun/net/ssl/internal/ssl/SSLSocketImpl/ClientTimeout.java solaris-sparc
sun/security/ssl/com/sun/net/ssl/internal/ssl/SSLSocketImpl/ServerTimeout.java solaris-sparc
sun/security/ssl/sun/net/www/protocol/https/HttpsURLConnection/ReadTimeout.java solaris-sparc
sun/security/ssl/com/sun/net/ssl/internal/ssl/SSLSocketImpl/NotifyHandshakeTest.sh solaris-sparc
sun/security/tools/keytool/AltProviderPath.sh 			solaris-sparc

# Solaris 10 sparc, passed/failed confusion? java.security.ProviderException: update() failed
sun/security/ssl/com/sun/net/ssl/internal/ssl/SSLSocketImpl/AsyncSSLSocketClose.java generic-all

# Seem really slow on Solaris sparc, being excluded just for timing reasons
sun/security/tools/jarsigner/AlgOptions.sh			solaris-sparc
sun/security/tools/jarsigner/nameclash.sh			solaris-sparc
sun/security/krb5/auto/basic.sh					solaris-sparc
sun/security/provider/PolicyFile/getinstance/getinstance.sh	solaris-sparc
sun/security/tools/jarsigner/samename.sh			solaris-sparc

# Timed out, Solaris 10 64bit sparcv9
com/sun/crypto/provider/Cipher/DES/PaddingTest.java		generic-all

# Othervm, sparc, NoRouteToHostException: Cannot assign requested address
sun/security/ssl/javax/net/ssl/NewAPIs/SessionCacheSizeTests.java generic-all

# Times out on windows X64, othervm mode
#    Solaris sparc and sparcv9 -server, timeout
sun/security/ssl/javax/net/ssl/NewAPIs/SessionTimeOutTests.java	generic-all

# Failed on solaris 10 sparc, othervm mode,  "js.jks: No such file or directory"
#  Also, cannot verify signature on solaris i586 -server
sun/security/tools/jarsigner/concise_jarsigner.sh		generic-all

# Various failures on Linux Fedora 9 X64, othervm mode
lib/security/cacerts/VerifyCACerts.java				generic-all
sun/security/ssl/javax/net/ssl/NewAPIs/SSLEngine/TestAllSuites.java generic-all
sun/security/ssl/sanity/ciphersuites/CheckCipherSuites.java	generic-all
sun/security/tools/jarsigner/oldsig.sh				generic-all

# Various failures on Linux Fedora 9 X64, othervm mode
sun/security/ssl/sanity/interop/ClientJSSEServerJSSE.java	generic-all

# Linux i586 -server, buffer too short to hold shared secret?
com/sun/crypto/provider/KeyAgreement/DHKeyAgreement2.java	generic-all

# Solaris sparcv9: Failed to parse input emptysubject.jks: No such file or directory
sun/security/tools/keytool/emptysubject.sh			generic-all

# Timeout on solaris-sparcv9 or exception thrown
com/sun/crypto/provider/Cipher/RSA/TestOAEP_KAT.java	 	solaris-all

# File 6535697.test input stream left open? windows samevm
java/security/cert/CertificateFactory/openssl/OpenSSLCert.java	generic-all

# Leaving file open: SerialVersion.current, windows samevm
java/security/BasicPermission/SerialVersion.java		generic-all

# Solaris 11 i586, these all fail with samevm, need to be othervm???
java/security/BasicPermission/NullOrEmptyName.java		generic-all

# Suspect missing close() on file PermClass.current, windows samevm cascade
java/security/BasicPermission/PermClass.java			generic-all

# Solaris 11 i586, these all fail with samevm, need to be othervm???
java/security/KeyPairGenerator/Failover.java			generic-all
java/security/Provider/DefaultPKCS11.java			generic-all
java/security/SecureClassLoader/DefineClassByteBuffer.java	generic-all
java/security/SecureRandom/GetAlgorithm.java			generic-all
java/security/Security/removing/RemoveProviders.java		generic-all
java/security/Signature/ByteBuffers.java			generic-all
java/security/Signature/NONEwithRSA.java			generic-all
java/security/Signature/SignWithOutputBuffer.java		generic-all
java/security/Signature/TestInitSignWithMyOwnRandom.java	generic-all
java/security/UnresolvedPermission/AccessorMethods.java		generic-all
java/security/UnresolvedPermission/Equals.java			generic-all

# Fails on OpenSolaris, missing classes, slow on Solaris sparc
sun/security/ec/TestEC.java					generic-all

# Problems with windows x64
sun/security/mscapi/IsSunMSCAPIAvailable.sh		 	windows-x64
sun/security/mscapi/RSAEncryptDecrypt.sh		 	windows-x64

# Exception in test solaris-sparc -client -server, no windows
sun/security/pkcs11/KeyGenerator/TestKeyGenerator.java	        solaris-all

# Solaris sparc client, fails to compile?
sun/security/pkcs11/KeyStore/SecretKeysBasic.sh 	 	solaris-all

# Fails on OpenSolaris java.net.BindException: Address already in use
sun/security/pkcs11/sslecc/ClientJSSEServerJSSE.java		generic-all

# Timeout on solaris-sparcv9 or ArrayIndexOutOfBoundsException?
sun/security/rsa/TestKeyPairGeneratorLength.java	 	solaris-all
sun/security/rsa/TestSignatures.java			 	solaris-all

# Timeout on solaris-sparc and i586 and x64, -client and -server
sun/security/ssl/com/sun/net/ssl/internal/ssl/InputRecord/InterruptedIO.java solaris-all

# Do not seem to run on windows machines? dll missing? 
sun/security/tools/jarsigner/emptymanifest.sh		 	windows-all

# Files does not exist or no encoding? solaris-sparcv9
sun/security/tools/keytool/importreadall.sh		 	solaris-all
sun/security/tools/keytool/selfissued.sh		 	solaris-all

############################################################################

# jdk_swing (not using samevm)

# Fails on solaris 11 i586, with othervm
javax/swing/JFileChooser/6570445/bug6570445.java		generic-all
javax/swing/JFileChooser/6738668/bug6738668.java		generic-all
javax/swing/JPopupMenu/6675802/bug6675802.java			generic-all
javax/swing/system/6799345/TestShutdown.java			generic-all

############################################################################

# jdk_text

# Linux x64 occasional errors, no details
java/text/Bidi/Bug6665028.java				 	linux-x64

############################################################################

# jdk_tools

############################################################################

# jdk_util

# Fails with assertion error on windows
#   11 separate stacktraces created... file reuse problem?
java/util/zip/ZipFile/ReadLongZipFileName.java			generic-all

# Failing on all -client 32bit platforms starting with b77? See 6908348.
java/util/concurrent/BlockingQueue/CancelledProducerConsumerLoops.java generic-all

# Assert error, failures, on Linux Fedora 9 -server
#   Windows samevm failure, assert error "Passed = 134, failed = 2"
java/util/Arrays/ArrayObjectMethods.java			generic-all

# Windows 2000, -client, samevm, java.lang.Error: Completed != 2
java/util/concurrent/locks/ReentrantLock/CancelledLockLoops.java generic-all

# Windows X64, Executor Stuck samevm mode:
java/util/concurrent/FutureTask/BlockingTaskExecutor.java	generic-all

# Problems on windows, jmap.exe hangs? (these run jmap), fails on Solaris 10 x86
java/util/concurrent/locks/Lock/TimedAcquireLeak.java		generic-all

# Solaris sparc client, some failures, "1 not equal to 3"?
#   also Linux problems with samevm mode, -server linux i586? 1 not equal to 3?
java/util/concurrent/Executors/AutoShutdown.java		generic-all

# Fails on solaris-sparc -server (Set not equal to copy. 1)
java/util/EnumSet/EnumSetBash.java			 	solaris-sparc

# Failing to close an input stream? "foo", triggers samevm windows failures
java/util/Formatter/Constructors.java				generic-all

# Need to be marked othervm, or changed to be samevm safe
java/util/WeakHashMap/GCDuringIteration.java			generic-all

############################################################################
<|MERGE_RESOLUTION|>--- conflicted
+++ resolved
@@ -506,15 +506,9 @@
 # 6962637
 java/io/File/MaxPathLength.java                                 windows-all
 
-<<<<<<< HEAD
-# Occasionally Failing with java.lang.AssertionError on Windows X64
-#  at sun.nio.ch.PendingIoCache.clearPendingIoMap(PendingIoCache.java:144)
-#java/nio/channels/FileChannel/ReleaseOnCloseDeadlock.java	windows-all
-=======
 ############################################################################
 
 # jdk_nio
->>>>>>> 9c1cae04
 
 # 6944810
 java/nio/channels/FileChannel/ReleaseOnCloseDeadlock.java       windows-all
@@ -547,12 +541,6 @@
 com/sun/nio/sctp/SctpChannel/Send.java				generic-all
 com/sun/nio/sctp/SctpChannel/Shutdown.java			generic-all
 
-<<<<<<< HEAD
-# Fails on Windows 2000,  times out
-java/nio/channels/FileChannel/Transfer.java			generic-all
-
-=======
->>>>>>> 9c1cae04
 # Fails on OpenSolaris, IllegalStateException: Cannot add or remove addresses 
 #    from a channel that is bound to the wildcard address
 com/sun/nio/sctp/SctpChannel/Bind.java				generic-all
@@ -560,21 +548,6 @@
 # Failed on OpenSolaris, java.lang.AssertionError: Unknown event type
 com/sun/nio/sctp/SctpChannel/Receive.java			generic-all
 
-<<<<<<< HEAD
-# Triggers a hotspot crash on Fedora 9 32bit -server and Windows X64  samevm
-sun/nio/cs/TestUTF8.java					generic-all
-
-# Runtime exception on windows X64, samevm mode
-java/nio/channels/Selector/WakeupNow.java			generic-all
-
-# Occasional errors, solarix x86, address already in use, othervm mode
-java/nio/channels/Selector/SelectorTest.java			generic-all
-
-# Fails on Linux Fedora 9 X64
-sun/nio/cs/FindDecoderBugs.java					generic-all
-
-=======
->>>>>>> 9c1cae04
 # Solaris 11 gave assert error and "connection refused", samevm issues?
 com/sun/nio/sctp/SctpServerChannel/NonBlockingAccept.java 	generic-all
 
@@ -585,52 +558,6 @@
 com/sun/nio/sctp/SctpMultiChannel/Send.java			generic-all
 com/sun/nio/sctp/SctpMultiChannel/SocketOptionTests.java	generic-all
 
-<<<<<<< HEAD
-# Linux 64bit failures. too many files open
-java/nio/channels/Selector/HelperSlowToDie.java			generic-all
-
-# Gets java.lang.ExceptionInInitializerError on Windows 2000 (need XP or newer)
-java/nio/channels/AsynchronousChannelGroup/Basic.java	 	windows-5.0
-java/nio/channels/AsynchronousChannelGroup/GroupOfOne.java 	windows-5.0
-java/nio/channels/AsynchronousChannelGroup/Identity.java 	windows-5.0
-java/nio/channels/AsynchronousChannelGroup/Restart.java 	windows-5.0
-java/nio/channels/AsynchronousChannelGroup/Unbounded.java	windows-5.0
-java/nio/channels/AsynchronousDatagramChannel/Basic.java 	windows-5.0
-java/nio/channels/AsynchronousFileChannel/Lock.java	 	windows-5.0
-java/nio/channels/AsynchronousServerSocketChannel/Basic.java 	windows-5.0
-java/nio/channels/AsynchronousServerSocketChannel/WithSecurityManager.java windows-5.0
-java/nio/channels/AsynchronousSocketChannel/Basic.java	 	windows-5.0
-java/nio/channels/AsynchronousSocketChannel/DieBeforeComplete.java windows-5.0
-java/nio/channels/AsynchronousSocketChannel/Leaky.java	 	windows-5.0
-java/nio/channels/AsynchronousSocketChannel/StressLoopback.java windows-5.0
-java/nio/channels/Channels/Basic2.java			 	windows-5.0
-
-# Failed loopback connection? On windows 32bit? 
-#   Considered a stress test, can consume all resources.
-java/nio/channels/Selector/LotsOfChannels.java		 	generic-all
-
-# Windows i586 client, crashed hotspot? Unpredictable
-#   Considered a stress test, can consume all resources.
-java/nio/channels/Selector/RegAfterPreClose.java	 	generic-all
-
-# Solaris i586, cannot assign address, samevm issues
-java/nio/channels/Selector/SelectorLimit.java		 	generic-all
-
-# Socket timeout windows X64
-java/nio/channels/ServerSocketChannel/AdaptServerSocket.java 	windows-all
-
-# Timeouts etc. on Window
-java/nio/channels/SocketChannel/ConnectState.java	 	windows-all
-java/nio/channels/SocketChannel/FinishConnect.java	 	windows-all
-
-# Fails on all platforms due to overlap of JDK jar file contents:
-sun/nio/cs/Test4200310.sh				 	generic-all
-
-# Depends on motif packages that do not exist all the time:
-sun/nio/cs/TestX11CNS.java				 	generic-all
-
-=======
->>>>>>> 9c1cae04
 ############################################################################
 
 # jdk_rmi
